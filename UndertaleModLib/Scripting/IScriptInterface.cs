﻿using System;
using System.Collections.Generic;
using System.IO;
using System.IO.Pipes;
using System.Linq;
using System.Text;
using System.Threading;
using System.Threading.Tasks;
using UndertaleModLib.Decompiler;
using UndertaleModLib.Models;

namespace UndertaleModLib.Scripting
{
    public class ScriptException : Exception
    {
        public ScriptException()
        {
        }

        public ScriptException(string msg) : base(msg)
        {
        }
    }

    public interface IScriptInterface
    {
        /// <summary>
        /// The data file.
        /// </summary>
        UndertaleData Data { get; }

        /// <summary>
        /// The file path where <see cref="Data"/> resides.
        /// </summary>
        string FilePath { get; }

        /// <summary>
        /// The path of the current executed script.
        /// </summary>
        string ScriptPath { get; }

        /// <summary>
        /// The object that's currently highlighted in the GUI.
        /// </summary>
        object Highlighted { get; }

        /// <summary>
        /// The object that's currently selected in the GUI.
        /// </summary>
        object Selected { get; }

        /// <summary>
        /// Indicates whether saving is currently enabled.
        /// </summary>
        bool CanSave { get; }

        /// <summary>
        /// Indicates whether the last script executed successfully or not.
        /// </summary>
        bool ScriptExecutionSuccess { get; }

        /// <summary>
        /// Error message of the last executed script. Will be <c>""</c> (<see cref="String.Empty"/>) if no error occured.
        /// </summary>
        string ScriptErrorMessage { get; }

        /// <summary>
        /// Path of the main executable that's currently running.
        /// </summary>
        /// <remarks>For example <c>C://Users/me/UMT/UMT.exe</c> or <c>/bin/UMTCLI</c>.</remarks>
        string ExePath { get; }

        /// <summary>
        /// A string, detailing the type of the last encountered error.
        /// </summary>
        string ScriptErrorType { get; }

        /// <summary>
        /// Indicates whether the user has enabled the setting to use decompiled code cache.
        /// </summary>
        bool GMLCacheEnabled { get; }

        //TODO: Only GUI and ExportAllRoomsToPng.csx uses this, but nothing should ever need to access this value.
        // "somehow Dispatcher.Invoke() in a loop creates executable code queue that doesn't clear on app closing."
        bool IsAppClosed { get; }

        /// <summary>
        /// Ensures that a valid data file (<see cref="Data"/>) is loaded. An exception should be thrown if it isn't.
        /// </summary>
        void EnsureDataLoaded()
        {
            if (Data is null)
                throw new ScriptException("No data file is currently loaded!");
        }

        /// <summary>
        /// Creates a new Data file asynchronously.
        /// </summary>
        /// <returns><see langword="true"/> if task was successful, <see langword="false"/> if not.</returns>
        Task<bool> MakeNewDataFile();

        //TODO: i have absolutely no idea what any of these do.
        void ReplaceTempWithMain(bool ImAnExpertBTW = false);
        void ReplaceMainWithTemp(bool ImAnExpertBTW = false);
        void ReplaceTempWithCorrections(bool ImAnExpertBTW = false);
        void ReplaceCorrectionsWithTemp(bool ImAnExpertBTW = false);
        void UpdateCorrections(bool ImAnExpertBTW = false);

        /// <summary>
        /// Used in Scripts in order to show a message to the user.
        /// </summary>
        /// <param name="message">The message to show.</param>
        void ScriptMessage(string message);

        //TODO: currently should get repurposed/renamed?
        /// <summary>
        /// Sets the message of the variable holding text from the console. Currently only used in GUI.
        /// </summary>
        /// <param name="message">The message to set it to.</param>
        void SetUMTConsoleText(string message);

        /// <summary>
        /// Used in Scripts in order to ask a yes/no question to the user which they can answer.
        /// </summary>
        /// <param name="message">The message to ask.</param>
        /// <returns><see langword="true"/> if user affirmed the question, <see langword="false"/> if not.</returns>
        bool ScriptQuestion(string message);
<<<<<<< HEAD

        /// <summary>
        /// Used in Scripts in order to show an error to the user.
        /// </summary>
        /// <param name="error">The error message to show.</param>
        /// <param name="title">A short-descriptive title.</param>
        /// <param name="SetConsoleText">Whether to call <see cref="SetUMTConsoleText"/> with <paramref name="error"/>.</param>
        void ScriptError(string error, string title = "Error", bool SetConsoleText = true);

        /// <summary>
        /// Used in Scripts in order to open a URL in the users' browser.
        /// </summary>
        /// <param name="url">The URL to open.</param>
=======
        void ScriptError(string error, string title = "Error", bool SetConsoleText = true); //TODO: setConsoleText should get a *clearer* name
>>>>>>> 55bb7bc9
        void ScriptOpenURL(string url);

        /// <summary>
        /// Used for communicating with <a href="https://github.com/Archie-osu/AUMI">AUMI</a> (Archie's Undertale Modding Interface).
        /// </summary>
        /// <param name="ipMessage">The message to send.</param>
        /// <param name="outReply">The reply from AUMI.</param>
        /// <returns><see langword="false"/> if the message couldn't be sent. Otherwise, the function returns <see langword="true"/>.</returns>
        bool SendAUMIMessage(IpcMessage_t ipMessage, ref IpcReply_t outReply)
        {
            // By Archie
            const int ReplySize = 132;

            // Create the pipe
            using var pPipeServer = new NamedPipeServerStream("AUMI-IPC", PipeDirection.InOut, 1, PipeTransmissionMode.Byte, PipeOptions.Asynchronous);

            // Wait 1/8th of a second for AUMI to connect.
            // If it doesn't connect in time (which it should), just return false to avoid a deadlock.
            if (!pPipeServer.IsConnected)
            {
                pPipeServer.WaitForConnectionAsync();
                Thread.Sleep(125);
                if (!pPipeServer.IsConnected)
                {
                    pPipeServer.DisposeAsync();
                    return false;
                }
            }

            try
            {
                //Send the message
                pPipeServer.Write(ipMessage.RawBytes());
                pPipeServer.Flush();
            }
            catch (Exception e)
            {
                // Catch any errors that might arise if the connection is broken
                ScriptError("Could not write data to the pipe!\nError: " + e.Message);
                return false;
            }

            // Read the reply, the length of which is always a pre-set amount of bytes.
            byte[] bBuffer = new byte[ReplySize];
            pPipeServer.Read(bBuffer, 0, ReplySize);

            outReply = IpcReply_t.FromBytes(bBuffer);
            return true;
        }

        /// <summary>
        /// Run a C# UndertaleModLib compatible script file.
        /// </summary>
        /// <param name="path">File path to the script file to execute.</param>
        /// <returns>A <see cref="bool"/> that indicates whether the execution of the script was successful.</returns>
        bool RunUMTScript(string path);

        /// <summary>
        /// Lint whether a file is C# UndertaleModLib compatible.
        /// </summary>
        /// <param name="path">File path to the script file to lint.</param>
        /// <returns>A <see cref="bool"/> that indicates whether the linting was successful.</returns>
        bool LintUMTScript(string path);

        /// <summary>
        /// Initializes a Script Dialog with default values
        /// </summary>
        void InitializeScriptDialog();

        //TODO: some profile mod stuff, not quite sure on what its supposed to do.
        void ReapplyProfileCode();
        void NukeProfileGML(string codeName);

        /// <summary>
        ///Get the decompiled text from a code entry (like <c>gml_Script_moveTo</c>).
        /// </summary>
        /// <param name="codeName">The name of the code entry from which to get the decompiled code from.</param>
        /// <param name="context">The GlobalDecompileContext</param>
        /// <returns>Decompiled text as a <see cref="string"/>.</returns>
        /// <remarks>This will return a string, even if the decompilation failed! Usually commented out and featuring
        /// <c>DECOMPILER FAILED!</c> .</remarks>
        string GetDecompiledText(string codeName, GlobalDecompileContext context = null);

        /// <summary>
        /// Get the decompiled text from an <see cref="UndertaleCode"/> object.
        /// </summary>
        /// <param name="code">The object from which to get the decompiled code from.</param>
        /// <param name="context">The GlobalDecompileContext</param>
        /// <returns>Decompiled text as a <see cref="string"/>.</returns>
        /// <remarks>This will return a string, even if the decompilation failed! Usually commented out and featuring
        /// <c>DECOMPILER FAILED!</c> .</remarks>
        string GetDecompiledText(UndertaleCode code, GlobalDecompileContext context = null);

        /// <summary>
        ///  Get the disassembly from a code entry (like <c>gml_Script_moveTo</c>).
        /// </summary>
        /// <param name="codeName">The name of the code entry from which to get the disassembly from.</param>
        /// <returns>Disassembly as <see cref="string"/>.</returns>
        /// <remarks>This will return a string, even if the disassembly failed! Usually commented out and featuring
        /// <c>DISASSEMBLY FAILED!</c> .</remarks>
        string GetDisassemblyText(string codeName);

        /// <summary>
        /// Get the disassembly from an <see cref="UndertaleCode"/> object.
        /// </summary>
        /// <param name="code">The object from which to get the disassembly from.</param>
        /// <returns>Disassembly as <see cref="string"/>.</returns>
        /// <remarks>This will return a string, even if the disassembly failed! Usually commented out and featuring
        /// <c>DISASSEMBLY FAILED!</c> .</remarks>
        string GetDisassemblyText(UndertaleCode code);
<<<<<<< HEAD

        /// <summary>
        /// Check whether two files are identical.
        /// </summary>
        /// <param name="file1">File path to first file.</param>
        /// <param name="file2">File path to second file.</param>
        /// <returns>A <see cref="bool"/> that indicates whether the files are identical or not.</returns>
        bool AreFilesIdentical(string file1, string file2)
        {
            using FileStream fs1 = new FileStream(file1, FileMode.Open, FileAccess.Read, FileShare.Read);
            using FileStream fs2 = new FileStream(file2, FileMode.Open, FileAccess.Read, FileShare.Read);

            if (fs1.Length != fs2.Length) return false; // different size, files can't be the same

            while (true)
            {
                int b1 = fs1.ReadByte();
                int b2 = fs2.ReadByte();
                if (b1 != b2) return false; // different contents, files are not the same
                if (b1 == -1) break; // here both bytes are the same. Thus we only need to check if one is at end-of-file.
            }

            // identical
            return true;
        }

        /// <summary>
        /// Allows the user to input text with the option to cancel it.
        /// </summary>
        /// <param name="title">A short descriptive title.</param>
        /// <param name="label">A label describing what the user should input.</param>
        /// <param name="defaultInput">The default value of the input.</param>
        /// <param name="cancelText">The text of the cancel button.</param>
        /// <param name="submitText">The text of the submit button.</param>
        /// <param name="isMultiline">Whether to allow the input to have multiple lines.</param>
        /// <param name="preventClose">Whether the window is allowed to be closed.
        /// Should this be set to <see langword="false"/>, then there also won't be a close button.</param>
        /// <returns></returns>
        string ScriptInputDialog(string title, string label, string defaultInput, string cancelText, string submitText, bool isMultiline, bool preventClose);

        /// <summary>
        /// Allows the user to input text in a simple dialog.
        /// </summary>
        /// <param name="title">A short descriptive title.</param>
        /// <param name="label">A label describing what the user should input.</param>
        /// <param name="defaultValue">The default value of the input.</param>
        /// <param name="allowMultiline">Whether to allow the input to have multiple lines.</param>
        /// <param name="showDialog">Whether to block the parent window and only continue after the dialog is cleared.</param>
        /// <returns>The text that the user inputted.</returns>
=======
        bool AreFilesIdentical(string file1, string file2);
        string ScriptInputDialog(string titleText, string labelText, string defaultInputBoxText, string cancelButtonText, string submitButtonText, bool isMultiline, bool preventClose);
>>>>>>> 55bb7bc9
        string SimpleTextInput(string title, string label, string defaultValue, bool allowMultiline, bool showDialog = true);

        /// <summary>
        /// Shows simple output to the user.
        /// </summary>
        /// <param name="title">A short descriptive title.</param>
        /// <param name="label">A label describing the output.</param>
        /// <param name="message">The message to convey to the user.</param>
        /// <param name="allowMultiline">Whether to allow the message to be multiline or not.
        /// Should this be false but <paramref name="message"/> have multiple lines, then only the first line will be shown.</param>
        void SimpleTextOutput(string title, string label, string message, bool allowMultiline);

        //TODO: not exactly sure about most of these.

        /// <summary>
        /// Shows search output with clickable text to the user.
        /// </summary>
        /// <param name="title">A short descriptive title.</param>
        /// <param name="query">The query that was searched for.</param>
        /// <param name="resultsCount">How many results have been found.</param>
        /// <param name="resultsDict">An <see cref="IOrderedEnumerable{TElement}"/> of type <see cref="KeyValuePair{TKey,TValue}"/>,
        /// with TKey being the name of the code entry an TValue being a list of matching code lines with their line number prepended.</param>
        /// <param name="showInDecompiledView">Whether to open the "Decompiled" view or the "Disassembly" view when clicking on an entry name.</param>
        /// <param name="failedList">A list of code entries that encountered an error while searching.</param>
        /// <returns>A task that represents the search output.</returns>
        Task ClickableSearchOutput(string title, string query, int resultsCount, IOrderedEnumerable<KeyValuePair<string, List<string>>> resultsDict, bool showInDecompiledView, IOrderedEnumerable<string> failedList = null);

        /// <summary>
        /// Shows search output with clickable text to the user.
        /// </summary>
        /// <param name="title">A short descriptive title.</param>
        /// <param name="query">The query that was searched for.</param>
        /// <param name="resultsCount">How many results have been found.</param>
        /// <param name="resultsDict">A <see cref="Dictionary{TKey,TValue}"/> with TKey being the name of the code entry and
        /// TValue being a list of matching code lines with their line number prepended.</param>
        /// <param name="showInDecompiledView">Whether to open the "Decompiled" view or the "Disassembly" view when clicking on an entry name.</param>
        /// <param name="failedList">A list of code entries that encountered an error while searching.</param>
        /// <returns>A task that represents the search output.</returns>
        Task ClickableSearchOutput(string title, string query, int resultsCount, IDictionary<string, List<string>> resultsDict, bool showInDecompiledView, IEnumerable<string> failedList = null);

        /// <summary>
        /// Sets <see cref="isFinishedMessageEnabled"/>.
        /// </summary>
        /// <param name="isFinishedMessageEnabled">The state to set it to.</param>
        void SetFinishedMessage(bool isFinishedMessageEnabled);

        /// <summary>
        /// Updates the progress bar. Not to be called directly in scripts! Use <see cref="SetProgressBar(string, string, double, double)"/> instead!
        /// </summary>
        /// <param name="message"></param>
        /// <param name="status"></param>
        /// <param name="progressValue"></param>
        /// <param name="maxValue"></param>
        void UpdateProgressBar(string message, string status, double progressValue, double maxValue);

        /// <summary>
        /// Sets the progress bar dialog to a certain value.
        /// </summary>
        /// <param name="message">What the progress bar is describing.</param>
        /// <param name="status">What the current status is. For example <c>Decompiling...</c>.</param>
        /// <param name="progressValue">The value to set the progress bar to.</param>
        /// <param name="maxValue">The max value of the progress bar.</param>
        void SetProgressBar(string message, string status, double progressValue, double maxValue);

        /// <summary>
        /// Show the progress bar.
        /// </summary>
        void SetProgressBar();

        /// <summary>
        /// Updates the value of the current running progress bar dialog.
        /// </summary>
        /// <param name="progressValue">The new value to set the progress bar to.</param>
        void UpdateProgressValue(double progressValue);

        /// <summary>
        /// Updates the status of the current running progress bar dialog.
        /// </summary>
        /// <param name="status">The new status. For example <c>Decompiling...</c>.</param>
        void UpdateProgressStatus(string status);

        //TODO: considering this forces everything that implements this to have their own progressValue,
        //why not make that a necessary attribute?
        /// <summary>
        /// Adds a certain amount to the variable holding a progress value.
        /// </summary>
        /// <param name="amount">The amount to add.</param>
        void AddProgress(int amount);

        /// <summary>
        /// Increments the variable holding a progress value by one.
        /// </summary>
        void IncrementProgress();

        /// <summary>
        /// Adds a certain amount to the variable holding a progress value in.
        /// Used for parallel operations, as it is thread-safe.
        /// </summary>
        /// <param name="amount">The amount to add.</param>
        void AddProgressParallel(int amount);

        /// <summary>
        /// Increments the variable holding a progress value by one.
        /// Used for parallel operations, as it is thread-safe.
        /// </summary>
        void IncrementProgressParallel();

        /// <summary>
        /// Gets the value of the variable holding a progress value.
        /// </summary>
        /// <returns>The value as <see cref="int"/>.</returns>
        int GetProgress();

        /// <summary>
        /// Sets the value of the variable holding a progress variable to another value.
        /// </summary>
        /// <param name="value">The new value for the progress variable.</param>
        void SetProgress(int value);

        /// <summary>
        /// Hides the progress bar.
        /// </summary>
        void HideProgressBar();

        /// <summary>
        /// Enables the UI.
        /// </summary>
        void EnableUI();

        /// <summary>
        /// Allows scripts to modify asset lists from the non-UI thread.
        /// If this isn't called before attempting to modify them, a <see cref="NotSupportedException"/> will be thrown.
        /// </summary>
        /// <param name="resourceType">A comma separated list of asset list names. This is case sensitive.</param>
        /// <param name="enable">Whether to enable or disable the synchronization.</param>
        //TODO: Having resourceType as a comma separated list just screams for error. Make it use some array of predefined assets it can use.
        void SyncBinding(string resourceType, bool enable);

        /// <summary>
        /// Stops the synchronization of all previously enabled assets.
        /// </summary>
        void DisableAllSyncBindings();

        /// <summary>
        /// Starts the task that updates a progress bar in parallel.
        /// </summary>
        void StartProgressBarUpdater();

        /// <summary>
        /// Stops the task that updates a progress bar in parallel.
        /// </summary>
        /// <returns>A task that represents the stopped progress updater.</returns>
        Task StopProgressBarUpdater();

        /// <summary>
        /// Generates a decompiled code cache to accelerate operations that need to access code often.
        /// </summary>
        /// <param name="decompileContext">The GlobalDecompileContext.</param>
        /// <param name="dialog">The dialog that should be shown. If <see langword="null"/> then a new dialog will be automatically created and shown.</param>
        /// <param name="clearGMLEditedBefore">Whether to clear <see cref="UndertaleData.GMLEditedBefore"/> from <see cref="Data"/>.</param>
        /// <returns>Whether the decompiled GML cache was generated or not. <see langword="true"/> if it was successful,
        /// <see langword="false"/> if it wasn't or <see cref="GMLCacheEnabled"/> is disabled.</returns>
        Task<bool> GenerateGMLCache(ThreadLocal<Decompiler.GlobalDecompileContext> decompileContext = null, object dialog = null, bool clearGMLEditedBefore = false);

        /// <summary>
        /// Changes the currently selected in the GUI.
        /// </summary>
        /// <param name="newSelection">The new object that should now be selected.</param>
        void ChangeSelection(object newSelection);

        /// <summary>
        /// Used to prompt the user for a directory.
        /// </summary>
        /// <returns>The directory selected by the user.</returns>
        string PromptChooseDirectory();

        /// <summary>
        /// Used to prompt the user for a file.
        /// </summary>
        /// <param name="defaultExt">The default extension that should be selected.</param>
        /// <param name="filter">The filters used for the file select.</param>
        /// <returns>The file selected by the user.</returns>
        string PromptLoadFile(string defaultExt, string filter);

        //TODO: so much stuff....
        void ImportGMLString(string codeName, string gmlCode, bool doParse = true, bool CheckDecompiler = false);
        void ImportASMString(string codeName, string gmlCode, bool doParse = true, bool destroyASM = true, bool CheckDecompiler = false);
        void ImportGMLFile(string fileName, bool doParse = true, bool CheckDecompiler = false, bool throwOnError = false);
        void ImportASMFile(string fileName, bool doParse = true, bool destroyASM = true, bool CheckDecompiler = false, bool throwOnError = false);
        void ReplaceTextInGML(string codeName, string keyword, string replacement, bool case_sensitive = false, bool isRegex = false, GlobalDecompileContext context = null);
        void ReplaceTextInGML(UndertaleCode code, string keyword, string replacement, bool case_sensitive = false, bool isRegex = false, GlobalDecompileContext context = null);

        /// <summary>
        /// Method returning a dummy boolean value.
        /// </summary>
        /// <returns>Returns a dummy boolean value</returns>
        bool DummyBool()
        {
            return true;
        }

        /// <summary>
        /// Method doing nothing.
        /// </summary>
        void DummyVoid()
        {

        }

        /// <summary>
        /// Method returning a dummy string value.
        /// </summary>
        /// <returns>Returns a dummy string value.</returns>
        string DummyString()
        {
            return "";
        }
    }
}<|MERGE_RESOLUTION|>--- conflicted
+++ resolved
@@ -125,7 +125,6 @@
         /// <param name="message">The message to ask.</param>
         /// <returns><see langword="true"/> if user affirmed the question, <see langword="false"/> if not.</returns>
         bool ScriptQuestion(string message);
-<<<<<<< HEAD
 
         /// <summary>
         /// Used in Scripts in order to show an error to the user.
@@ -133,15 +132,13 @@
         /// <param name="error">The error message to show.</param>
         /// <param name="title">A short-descriptive title.</param>
         /// <param name="SetConsoleText">Whether to call <see cref="SetUMTConsoleText"/> with <paramref name="error"/>.</param>
+        //TODO: setConsoleText should get a *clearer* name
         void ScriptError(string error, string title = "Error", bool SetConsoleText = true);
 
         /// <summary>
         /// Used in Scripts in order to open a URL in the users' browser.
         /// </summary>
         /// <param name="url">The URL to open.</param>
-=======
-        void ScriptError(string error, string title = "Error", bool SetConsoleText = true); //TODO: setConsoleText should get a *clearer* name
->>>>>>> 55bb7bc9
         void ScriptOpenURL(string url);
 
         /// <summary>
@@ -252,7 +249,6 @@
         /// <remarks>This will return a string, even if the disassembly failed! Usually commented out and featuring
         /// <c>DISASSEMBLY FAILED!</c> .</remarks>
         string GetDisassemblyText(UndertaleCode code);
-<<<<<<< HEAD
 
         /// <summary>
         /// Check whether two files are identical.
@@ -302,10 +298,6 @@
         /// <param name="allowMultiline">Whether to allow the input to have multiple lines.</param>
         /// <param name="showDialog">Whether to block the parent window and only continue after the dialog is cleared.</param>
         /// <returns>The text that the user inputted.</returns>
-=======
-        bool AreFilesIdentical(string file1, string file2);
-        string ScriptInputDialog(string titleText, string labelText, string defaultInputBoxText, string cancelButtonText, string submitButtonText, bool isMultiline, bool preventClose);
->>>>>>> 55bb7bc9
         string SimpleTextInput(string title, string label, string defaultValue, bool allowMultiline, bool showDialog = true);
 
         /// <summary>
