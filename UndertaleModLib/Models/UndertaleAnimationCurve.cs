﻿using System;

namespace UndertaleModLib.Models;

/// <summary>
/// An animation curve entry in a data file.
/// </summary>
[PropertyChanged.AddINotifyPropertyChangedInterface]
public class UndertaleAnimationCurve : UndertaleNamedResource, IDisposable
{
    public enum GraphTypeEnum : uint
    {
        Unknown0 = 0,
        Unknown1 = 1
    }

    /// <summary>
    /// The name of this animation curve.
    /// </summary>
    public UndertaleString Name { get; set; }

    /// <summary>
    /// The graph type of this animation curve.
    /// </summary>
    public GraphTypeEnum GraphType { get; set; }


    public UndertaleSimpleList<Channel> Channels { get; set; }

    /// <inheritdoc />
    public void Serialize(UndertaleWriter writer)
    {
        Serialize(writer, true);
    }

    /// <summary>
    /// Serializes the data file into a specified <see cref="UndertaleWriter"/>.
    /// </summary>
    /// <param name="writer">Where to serialize to.</param>
    /// <param name="includeName">Whether to include <see cref="Name"/> in the serialization.</param>
    public void Serialize(UndertaleWriter writer, bool includeName)
    {
        if (includeName)
            writer.WriteUndertaleString(Name);
        writer.Write((uint)GraphType);
        Channels.Serialize(writer);
    }

    /// <inheritdoc />
    public void Unserialize(UndertaleReader reader)
    {
        Unserialize(reader, true);
    }

    /// <summary>
    /// Deserializes from a specified <see cref="UndertaleReader"/> to the current data file.
    /// </summary>
    /// <param name="reader">Where to deserialize from.</param>
    /// <param name="includeName">Whether to include <see cref="Name"/> in the deserialization.</param>
    public void Unserialize(UndertaleReader reader, bool includeName)
    {
        if (includeName)
            Name = reader.ReadUndertaleString();
        GraphType = (GraphTypeEnum)reader.ReadUInt32();
        Channels = reader.ReadUndertaleObject<UndertaleSimpleList<Channel>>();
    }

    /// <inheritdoc cref="UndertaleObject.UnserializeChildObjectCount(UndertaleReader)"/>
    public static uint UnserializeChildObjectCount(UndertaleReader reader)
    {
        return UnserializeChildObjectCount(reader, true);
    }

    /// <inheritdoc cref="UndertaleObject.UnserializeChildObjectCount(UndertaleReader)"/>
    /// <param name="reader">Where to deserialize from.</param>
    /// <param name="includeName">Whether to include <see cref="Name"/> in the deserialization.</param>
    public static uint UnserializeChildObjectCount(UndertaleReader reader, bool includeName)
    {
        if (includeName)
            reader.Position += 4; // "Name"
        reader.Position += 4;     // "GraphType"

        return 1 + UndertaleSimpleList<Channel>.UnserializeChildObjectCount(reader);
    }

    /// <inheritdoc />
    public override string ToString()
    {
        return Name?.Content;
    }

    /// <inheritdoc/>
    public void Dispose()
    {
        GC.SuppressFinalize(this);

        if (Channels is not null)
        {
            foreach (Channel channel in Channels)
                channel?.Dispose();
         }
        Name = null;
        Channels = null;
    }

    [PropertyChanged.AddINotifyPropertyChangedInterface]
    public class Channel : UndertaleObject, IDisposable
    {
        public enum FunctionType : uint
        {
            Linear = 0,
            Smooth = 1
        }

        public UndertaleString Name { get; set; }
        public FunctionType Function { get; set; }
        public uint Iterations { get; set; }
        public UndertaleSimpleList<Point> Points { get; set; }

        /// <inheritdoc />
        public void Serialize(UndertaleWriter writer)
        {
            writer.WriteUndertaleString(Name);
            writer.Write((uint)Function);
            writer.Write(Iterations);
            Points.Serialize(writer);
        }

        /// <inheritdoc />
        public void Unserialize(UndertaleReader reader)
        {
            Name = reader.ReadUndertaleString();
            Function = (FunctionType)reader.ReadUInt32();
            Iterations = reader.ReadUInt32();
            Points = reader.ReadUndertaleObject<UndertaleSimpleList<Point>>();
        }

        /// <inheritdoc cref="UndertaleObject.UnserializeChildObjectCount(UndertaleReader)"/>
        public static uint UnserializeChildObjectCount(UndertaleReader reader)
        {
            reader.Position += 12;

            // "Points"
            uint count = reader.ReadUInt32();
            if (reader.undertaleData.GMS2_3_1)
                reader.Position += 24 * count;
            else
                reader.Position += 12 * count;

            return 1 + count;
        }

        /// <inheritdoc/>
        public void Dispose()
        {
            GC.SuppressFinalize(this);

            Name = null;
            Points = null;
        }

        public class Point : UndertaleObject
        {
            public float X;
            public float Value;

            public float BezierX0; // Bezier only
            public float BezierY0;
            public float BezierX1;
            public float BezierY1;

            /// <inheritdoc />
            public void Serialize(UndertaleWriter writer)
            {
                writer.Write(X);
                writer.Write(Value);

                if (writer.undertaleData.IsVersionAtLeast(2, 3, 1))
                {
                    writer.Write(BezierX0);
                    writer.Write(BezierY0);
                    writer.Write(BezierX1);
                    writer.Write(BezierY1);
                }
                else
                    writer.Write(0);
            }

            /// <inheritdoc />
            public void Unserialize(UndertaleReader reader)
            {
                X = reader.ReadSingle();
                Value = reader.ReadSingle();

<<<<<<< HEAD
                if (reader.undertaleData.GMS2_3_1)
=======
                if (!reader.undertaleData.IsVersionAtLeast(2, 3, 1))
                {
                    if (reader.ReadUInt32() != 0) // in 2.3 a int with the value of 0 would be set here,
                    {                             // it cannot be version 2.3 if this value isn't 0
                        reader.undertaleData.SetGMS2Version(2, 3, 1);
                        reader.Position -= 4;
                    }
                    else
                    {
                        // At all points (besides the first one)
                        // if BezierX0 equals to 0 (the above check)
                        // then BezierY0 equals to 0 as well (the below check)
                        if (reader.ReadUInt32() == 0)
                            reader.undertaleData.SetGMS2Version(2, 3, 1);
                        reader.Position -= 8;
                    }
                }

                if (reader.undertaleData.IsVersionAtLeast(2, 3, 1))
>>>>>>> 417dc358
                {
                    BezierX0 = reader.ReadSingle();
                    BezierY0 = reader.ReadSingle();
                    BezierX1 = reader.ReadSingle();
                    BezierY1 = reader.ReadSingle();
                }
                else
                    reader.Position += 4;
            }
        }
    }
}<|MERGE_RESOLUTION|>--- conflicted
+++ resolved
@@ -192,29 +192,7 @@
                 X = reader.ReadSingle();
                 Value = reader.ReadSingle();
 
-<<<<<<< HEAD
                 if (reader.undertaleData.GMS2_3_1)
-=======
-                if (!reader.undertaleData.IsVersionAtLeast(2, 3, 1))
-                {
-                    if (reader.ReadUInt32() != 0) // in 2.3 a int with the value of 0 would be set here,
-                    {                             // it cannot be version 2.3 if this value isn't 0
-                        reader.undertaleData.SetGMS2Version(2, 3, 1);
-                        reader.Position -= 4;
-                    }
-                    else
-                    {
-                        // At all points (besides the first one)
-                        // if BezierX0 equals to 0 (the above check)
-                        // then BezierY0 equals to 0 as well (the below check)
-                        if (reader.ReadUInt32() == 0)
-                            reader.undertaleData.SetGMS2Version(2, 3, 1);
-                        reader.Position -= 8;
-                    }
-                }
-
-                if (reader.undertaleData.IsVersionAtLeast(2, 3, 1))
->>>>>>> 417dc358
                 {
                     BezierX0 = reader.ReadSingle();
                     BezierY0 = reader.ReadSingle();
