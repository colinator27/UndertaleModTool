--- conflicted
+++ resolved
@@ -1105,13 +1105,8 @@
             _creationCode = reader.ReadUndertaleObject<UndertaleResourceById<UndertaleCode, UndertaleChunkCODE>>();
             ScaleX = reader.ReadSingle();
             ScaleY = reader.ReadSingle();
-            if (reader.undertaleData.GMS2_2_2_302)
-            {
-<<<<<<< HEAD
-=======
-                if (!reader.undertaleData.IsVersionAtLeast(2, 2, 2, 302))
-                    reader.undertaleData.SetGMS2Version(2, 2, 2, 302);
->>>>>>> 417dc358
+            if (reader.undertaleData.IsVersionAtLeast(2, 2, 2, 302))
+            {
                 ImageSpeed = reader.ReadSingle();
                 ImageIndex = reader.ReadInt32();
             }
@@ -1484,13 +1479,12 @@
 
             Data = LayerType switch
             {
-<<<<<<< HEAD
                 LayerType.Instances => reader.ReadUndertaleObject<LayerInstancesData>(),
                 LayerType.Tiles => reader.ReadUndertaleObject<LayerTilesData>(),
                 LayerType.Background => reader.ReadUndertaleObject<LayerBackgroundData>(),
                 LayerType.Assets => reader.ReadUndertaleObject<LayerAssetsData>(),
                 LayerType.Effect => // Because effect data is empty in 2022.1+, it would erroneously read the next object.
-                                    reader.undertaleData.GMS2022_1 
+                                    reader.undertaleData.IsVersionAtLeast(2022, 1)
                                     ? new LayerEffectData() { EffectType = EffectType, Properties = EffectProperties }
                                     : reader.ReadUndertaleObject<LayerEffectData>(),
                 _ => throw new Exception("Unsupported layer type " + LayerType)
@@ -1511,20 +1505,6 @@
             {
                 reader.Position += 8;
                 count += 1 + UndertaleSimpleList<EffectProperty>.UnserializeChildObjectCount(reader);
-=======
-                case LayerType.Instances: Data = reader.ReadUndertaleObject<LayerInstancesData>(); break;
-                case LayerType.Tiles: Data = reader.ReadUndertaleObject<LayerTilesData>(); break;
-                case LayerType.Background: Data = reader.ReadUndertaleObject<LayerBackgroundData>(); break;
-                case LayerType.Assets: Data = reader.ReadUndertaleObject<LayerAssetsData>(); break;
-                case LayerType.Effect:
-                    // Because effect data is empty in 2022.1+, it would erroneously read the next object.
-                    Data =
-                        reader.undertaleData.IsVersionAtLeast(2022, 1)
-                        ? new LayerEffectData() { EffectType = EffectType, Properties = EffectProperties }
-                        : reader.ReadUndertaleObject<LayerEffectData>();
-                    break;
-                default: throw new Exception("Unsupported layer type " + LayerType);
->>>>>>> 417dc358
             }
 
             count += layerType switch
@@ -1533,7 +1513,7 @@
                 LayerType.Tiles => 1 + LayerTilesData.UnserializeChildObjectCount(reader),
                 LayerType.Background => 1 + LayerBackgroundData.UnserializeChildObjectCount(reader),
                 LayerType.Assets => 1 + LayerAssetsData.UnserializeChildObjectCount(reader),
-                LayerType.Effect => reader.undertaleData.GMS2022_1
+                LayerType.Effect => reader.undertaleData.IsVersionAtLeast(2022, 1)
                                     ? 0 : 1 + LayerEffectData.UnserializeChildObjectCount(reader),
                 _ => 0
             };
