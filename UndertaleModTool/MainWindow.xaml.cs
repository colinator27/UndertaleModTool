﻿using Microsoft.CodeAnalysis;
using Microsoft.CodeAnalysis.CSharp.Scripting;
using Microsoft.CodeAnalysis.Scripting;
using Microsoft.CodeAnalysis.Scripting.Hosting;
using Microsoft.Win32;
using Newtonsoft.Json;
using System;
using System.Collections;
using System.Collections.Generic;
using System.Collections.ObjectModel;
using System.ComponentModel;
using System.Diagnostics;
using System.IO;
using System.Linq;
using System.Reflection;
using System.Runtime.InteropServices;
using System.Text;
using System.Threading;
using System.Threading.Tasks;
using System.Windows;
using System.Windows.Controls;
using System.Windows.Input;
using System.Windows.Media;
using System.Windows.Threading;
using UndertaleModLib;
using UndertaleModLib.Decompiler;
using UndertaleModLib.Models;
using UndertaleModLib.ModelsDebug;
using UndertaleModLib.Scripting;
using UndertaleModTool.Windows;
using System.IO.Pipes;
using Ookii.Dialogs.Wpf;

using ColorConvert = System.Windows.Media.ColorConverter;
using System.Text.RegularExpressions;
using System.Windows.Data;
using System.Security.Cryptography;
using System.Collections.Concurrent;
using System.Runtime;
using SystemJson = System.Text.Json;
using System.Net.Http;
using System.Net.Http.Headers;
using Newtonsoft.Json.Linq;
using System.Net;
using System.Globalization;

namespace UndertaleModTool
{
    /// <summary>
    /// Logika interakcji dla klasy MainWindow.xaml
    /// </summary>
    public partial class MainWindow : Window, INotifyPropertyChanged, IScriptInterface
    {
        /// Note for those who don't know what is "PropertyChanged.Fody" -
        /// it automatically adds "OnPropertyChanged()" to every property (or modify existing) of the class that implements INotifyPropertyChanged.
        /// It does that on code compilation.

        public UndertaleData Data { get; set; }
        public string FilePath { get; set; }
        public string ScriptPath { get; set; } // For the scripting interface specifically

        public string TitleMain { get; set; }
        public object Highlighted { get; set; }
        public object Selected { get; set; }
        public Visibility IsGMS2 => (Data?.GeneralInfo?.Major ?? 0) >= 2 ? Visibility.Visible : Visibility.Collapsed;
        // God this is so ugly, if there's a better way, please, put in a pull request
        public Visibility IsExtProductIDEligible => (((Data?.GeneralInfo?.Major ?? 0) >= 2) || (((Data?.GeneralInfo?.Major ?? 0) == 1) && (((Data?.GeneralInfo?.Build ?? 0) >= 1773) || ((Data?.GeneralInfo?.Build ?? 0) == 1539)))) ? Visibility.Visible : Visibility.Collapsed;

        public ObservableCollection<object> SelectionHistory { get; } = new ObservableCollection<object>();
        public bool CanSave { get; set; }
        public bool CanSafelySave = false;
        public bool WasWarnedAboutTempRun = false;
        public bool FinishedMessageEnabled = true;
        public bool ScriptExecutionSuccess { get; set; } = true;
        public bool IsSaving { get; set; }
        public string ScriptErrorMessage { get; set; } = "";
        public string ExePath { get; private set; } = Program.GetExecutableDirectory();
        public string ScriptErrorType { get; set; } = "";

        public enum CodeEditorMode
        {
            Unstated,
            DontDecompile,
            Decompile
        }
        public enum SaveResult
        {
            NotSaved,
            Saved,
            Error
        }
        public static CodeEditorMode CodeEditorDecompile { get; set; } = CodeEditorMode.Unstated;

        private int progressValue;
        private Task updater;
        private CancellationTokenSource cts;
        private CancellationToken cToken;
        private readonly object bindingLock = new();
        private HashSet<string> syncBindings = new();
        private bool _roomRendererEnabled;

        public bool GMLCacheEnabled => SettingsWindow.UseGMLCache;
        public bool RoomRendererEnabled
        {
            get => _roomRendererEnabled;
            set
            {
                if (UndertaleRoomRenderer.RoomRendererTemplate is null)
                    UndertaleRoomRenderer.RoomRendererTemplate = (DataTemplate)DataEditor.FindResource("roomRendererTemplate");

                if (value)
                {
                    DataEditor.ContentTemplate = UndertaleRoomRenderer.RoomRendererTemplate;
                    UndertaleCachedImageLoader.ReuseTileBuffer = true;
                }
                else
                {
                    DataEditor.ContentTemplate = null;
                    Selected = new DescriptionView("Welcome to UndertaleModTool!",
                                                   "Open data.win file to get started, then double click on the items on the left to view them");
                    UndertaleCachedImageLoader.Reset();
                    CachedTileDataLoader.Reset();
                }

                _roomRendererEnabled = value;
            }
        }

        public bool IsAppClosed { get; set; }

        private HttpClient httpClient;

        public event PropertyChangedEventHandler PropertyChanged;

        // For delivering messages to LoaderDialogs
        public delegate void FileMessageEventHandler(string message);
        public event FileMessageEventHandler FileMessageEvent;

        private LoaderDialog scriptDialog;

        // Related to profile system and appdata
        public byte[] MD5PreviouslyLoaded = new byte[13];
        public byte[] MD5CurrentlyLoaded = new byte[15];
        public static string AppDataFolder => Settings.AppDataFolder;
        public static string ProfilesFolder = Path.Combine(Settings.AppDataFolder, "Profiles");
        public static string CorrectionsFolder = Path.Combine(Program.GetExecutableDirectory(), "Corrections");
        public string ProfileHash = "Unknown";
        public bool CrashedWhileEditing = false;

        // Scripting interface-related
        private ScriptOptions scriptOptions;
        private Task scriptSetupTask;

        // Version info
        public static string Edition = "";
        public static string Version = Assembly.GetExecutingAssembly().GetName().Version.ToString() + (Edition != "" ? "-" + Edition : "");

        public MainWindow()
        {
            InitializeComponent();
            this.DataContext = this;
            ChangeSelection(Highlighted = new DescriptionView("Welcome to UndertaleModTool!", "Open data.win file to get started, then double click on the items on the left to view them"));
            SelectionHistory.Clear();

            TitleMain = "UndertaleModTool by krzys_h v" + Version;

            CanSave = false;
            CanSafelySave = false;

            scriptSetupTask = Task.Run(() =>
            {
                scriptOptions = ScriptOptions.Default
                                .AddImports("UndertaleModLib", "UndertaleModLib.Models", "UndertaleModLib.Decompiler",
                                            "UndertaleModLib.Scripting", "UndertaleModLib.Compiler",
                                            "UndertaleModTool", "System", "System.IO", "System.Collections.Generic",
                                            "System.Text.RegularExpressions")
                                .AddReferences(typeof(UndertaleObject).GetTypeInfo().Assembly,
                                                GetType().GetTypeInfo().Assembly,
                                                typeof(JsonConvert).GetTypeInfo().Assembly,
                                                typeof(System.Text.RegularExpressions.Regex).GetTypeInfo().Assembly)
                                .WithEmitDebugInformation(true); //when script throws an exception, add a exception location (line number)
            });
        }

        private void SetIDString(string str)
        {
            ((Label)this.FindName("ObjectLabel")).Content = str;
        }

        [DllImport("shell32.dll")]
        static extern void SHChangeNotify(long wEventId, uint uFlags, IntPtr dwItem1, IntPtr dwItem2);
        const long SHCNE_ASSOCCHANGED = 0x08000000;

        public static readonly string[] IFF_EXTENSIONS = new string[] { ".win", ".unx", ".ios", ".droid", ".3ds", ".symbian" };

        private void UpdateTree()
        {
            foreach (var child in (MainTree.Items[0] as TreeViewItem).Items)
                ((child as TreeViewItem).ItemsSource as ICollectionView)?.Refresh();
        }
/*
        private static bool IsLikelyRunFromZipFolder()
        {
            var path = System.Environment.CurrentDirectory;
            var fileInfo = new FileInfo(path);
            return fileInfo.Attributes.HasFlag(FileAttributes.ReadOnly);
        }

        private static bool IsRunFromTempFolder()
        {
            var path = System.Environment.CurrentDirectory;
            var temp = Path.GetTempPath();
            return path.IndexOf(temp, StringComparison.OrdinalIgnoreCase) == 0;
        }
*/
        private async void Window_Loaded(object sender, RoutedEventArgs e)
        {
            Settings.Load();
            if (RuntimeInformation.IsOSPlatform(OSPlatform.Windows))
            {
                try
                {
                    string procFileName = Process.GetCurrentProcess().MainModule.FileName;
                    var HKCU_Classes = Registry.CurrentUser.OpenSubKey(@"Software\Classes", true);
                    var UndertaleModTool_app = HKCU_Classes.CreateSubKey(@"UndertaleModTool");

                    UndertaleModTool_app.SetValue("", "UndertaleModTool");
                    UndertaleModTool_app.CreateSubKey(@"shell\open\command").SetValue("", "\"" + procFileName + "\" \"%1\"", RegistryValueKind.String);
                    UndertaleModTool_app.CreateSubKey(@"shell\launch\command").SetValue("", "\"" + procFileName + "\" \"%1\" launch", RegistryValueKind.String);
                    UndertaleModTool_app.CreateSubKey(@"shell\launch").SetValue("", "Run game normally", RegistryValueKind.String);
                    UndertaleModTool_app.CreateSubKey(@"shell\special_launch\command").SetValue("", "\"" + procFileName + "\" \"%1\" special_launch", RegistryValueKind.String);
                    UndertaleModTool_app.CreateSubKey(@"shell\special_launch").SetValue("", "Run extended options", RegistryValueKind.String);

                    if (File.Exists("dna.txt"))
                    {
                        ScriptMessage("Opt out detected.");
                        SettingsWindow.AutomaticFileAssociation = false;
                        Settings.Save();
                    }
                    if (SettingsWindow.AutomaticFileAssociation)
                    {
                        foreach (var extStr in IFF_EXTENSIONS)
                        {
                            var ext = HKCU_Classes.CreateSubKey(extStr);
                            ext.SetValue("", "UndertaleModTool", RegistryValueKind.String);
                        }
                        SHChangeNotify(SHCNE_ASSOCCHANGED, 0, IntPtr.Zero, IntPtr.Zero);
                    }
                }
                catch (Exception ex)
                {
                    Debug.WriteLine(ex.ToString());
                }
            }

            var args = Environment.GetCommandLineArgs();
            if (args.Length > 1)
            {
                string arg = args[1];
                if (File.Exists(arg))
                {
                    await LoadFile(arg, true);
                }
                else if (arg == "deleteTempFolder") // if was launched from UndertaleModToolUpdater
                {
                    _ = Task.Run(() =>
                    {
                        Process[] updaterInstances = Process.GetProcessesByName("UndertaleModToolUpdater");
                        bool updaterClosed = false;

                        if (updaterInstances.Length > 0)
                        {
                            foreach (Process instance in updaterInstances)
                            {
                                if (!instance.WaitForExit(5000))
                                    ShowWarning("UndertaleModToolUpdater app didn't exit.\nCan't delete its temp folder.");
                                else
                                    updaterClosed = true;
                            }
                        }
                        else
                            updaterClosed = true;

                        if (updaterClosed)
                        {
                            bool deleted = false;
                            string exMessage = "(error message is missing)";
                            string tempFolder = Path.Combine(Path.GetTempPath(), "UndertaleModTool");

                            for (int i = 0; i <= 5; i++)
                            {
                                try
                                {
                                    Directory.Delete(tempFolder, true);

                                    deleted = true;
                                    break;
                                }
                                catch (Exception ex)
                                {
                                    exMessage = ex.Message;
                                }

                                Thread.Sleep(1000);
                            }

                            if (!deleted)
                                ShowWarning($"The updater temp folder can't be deleted.\nError - {exMessage}.");
                        }
                    });
                }
            }
            if (args.Length > 2)
            {
                if (args[2] == "special_launch")
                {
                    RuntimePicker picker = new RuntimePicker();
                    picker.Owner = this;
                    var runtime = picker.Pick(FilePath, Data);
                    if (runtime == null)
                        return;
                    Process.Start(runtime.Path, "-game \"" + FilePath + "\"");
                    Environment.Exit(0);
                }
                else if (args[2] == "launch")
                {
                    string gameExeName = Data?.GeneralInfo?.Filename?.Content;
                    if (gameExeName == null || FilePath == null)
                    {
                        ScriptError("Null game executable name or location");
                        Environment.Exit(0);
                    }
                    string gameExePath = Path.Combine(Path.GetDirectoryName(FilePath), gameExeName + ".exe");
                    if (!File.Exists(gameExePath))
                    {
                        ScriptError("Cannot find game executable path, expected: " + gameExePath);
                        Environment.Exit(0);
                    }
                    if (!File.Exists(FilePath))
                    {
                        ScriptError("Cannot find data file path, expected: " + FilePath);
                        Environment.Exit(0);
                    }
                    if (gameExeName != null)
                        Process.Start(gameExePath, "-game \"" + FilePath + "\" -debugoutput \"" + Path.ChangeExtension(FilePath, ".gamelog.txt") + "\"");
                    Environment.Exit(0);
                }
                else
                {
                    _ = ListenChildConnection(args[2]);
                }
            }

            // Copy the known code corrections into the profile, if they don't already exist.
            ApplyCorrections();
            CrashCheck();
        }

        public Dictionary<string, NamedPipeServerStream> childFiles = new Dictionary<string, NamedPipeServerStream>();

        public void OpenChildFile(string filename, string chunkName, int itemIndex)
        {
            if (childFiles.ContainsKey(filename))
            {
                try
                {
                    StreamWriter existingwriter = new StreamWriter(childFiles[filename]);
                    existingwriter.WriteLine(chunkName + ":" + itemIndex);
                    existingwriter.Flush();
                    return;
                }
                catch (IOException e)
                {
                    Debug.WriteLine(e);
                    childFiles.Remove(filename);
                }
            }

            string key = Guid.NewGuid().ToString();

            string dir = Path.GetDirectoryName(FilePath);
            Process.Start(Process.GetCurrentProcess().MainModule.FileName, "\"" + Path.Combine(dir, filename) + "\" " + key);

            var server = new NamedPipeServerStream(key);
            server.WaitForConnection();
            childFiles.Add(filename, server);

            StreamWriter writer = new StreamWriter(childFiles[filename]);
            writer.WriteLine(chunkName + ":" + itemIndex);
            writer.Flush();
        }

        public void CloseChildFiles()
        {
            foreach (var pair in childFiles)
            {
                pair.Value.Close();
            }
            childFiles.Clear();
        }

        public async Task ListenChildConnection(string key)
        {
            var client = new NamedPipeClientStream(key);
            client.Connect();
            StreamReader reader = new StreamReader(client);

            while (true)
            {
                string[] thingToOpen = (await reader.ReadLineAsync()).Split(':');
                if (thingToOpen.Length != 2)
                    throw new Exception("ummmmm");
                if (thingToOpen[0] != "AUDO") // Just pretend I'm not hacking it together that poorly
                    throw new Exception("errrrr");
                ChangeSelection(Data.EmbeddedAudio[Int32.Parse(thingToOpen[1])]);
                Activate();
            }
        }

        private async void Command_New(object sender, ExecutedRoutedEventArgs e)
        {
            await MakeNewDataFile();
        }
        public async Task<bool> MakeNewDataFile()
        {
            if (Data != null)
            {
                if (MessageBox.Show("Warning: you currently have a project open.\nAre you sure you want to make a new project?", "UndertaleModTool", MessageBoxButton.YesNo, MessageBoxImage.Warning) == MessageBoxResult.No)
                    return false;
            }
            this.Dispatcher.Invoke(() =>
            {
                CommandBox.Text = "";
            });

            await SaveGMLCache(FilePath, false);
            FilePath = null;
            Data = UndertaleData.CreateNew();
            Data.ToolInfo.AppDataProfiles = ProfilesFolder;
            CloseChildFiles();
            PropertyChanged?.Invoke(this, new PropertyChangedEventArgs(nameof(Data)));
            PropertyChanged?.Invoke(this, new PropertyChangedEventArgs(nameof(FilePath)));
            PropertyChanged?.Invoke(this, new PropertyChangedEventArgs(nameof(IsGMS2)));
            ChangeSelection(Highlighted = new DescriptionView("Welcome to UndertaleModTool!", "New file created, have fun making a game out of nothing\nI TOLD YOU to open data.win, not create a new file! :P"));
            SelectionHistory.Clear();

            CanSave = true;
            CanSafelySave = true;

            GCSettings.LargeObjectHeapCompactionMode = GCLargeObjectHeapCompactionMode.CompactOnce; //clean "GC holes" left in the memory by previous game data
            GC.Collect();                                                                           //https://docs.microsoft.com/en-us/dotnet/api/system.runtime.gcsettings.largeobjectheapcompactionmode?view=net-5.0

            return true;
        }

        private async void Window_Drop(object sender, DragEventArgs e)
        {
            // ignore drop events inside the main window (e.g. resource tree)
            if (sender is MainWindow)
            {
                // try to detect stuff, autoConvert is false because we don't want any conversion.
                if (e.Data.GetDataPresent(DataFormats.FileDrop, false))
                {
                    string filepath = ((string[])e.Data.GetData(DataFormats.FileDrop))[0];
                    string fileext = Path.GetExtension(filepath);

                    if (fileext == ".csx")
                    {
                        if (MessageBox.Show($"Run {filepath} as a script?", "Question", MessageBoxButton.YesNo, MessageBoxImage.Question, MessageBoxResult.No) == MessageBoxResult.Yes)
                            await RunScript(filepath);
                    }
                    else if (IFF_EXTENSIONS.Contains(fileext) || fileext == ".dat" /* audiogroup */)
                    {
                        if (MessageBox.Show($"Open {filepath} as a data file?", "Question", MessageBoxButton.YesNo, MessageBoxImage.Question, MessageBoxResult.No) == MessageBoxResult.Yes)
                            await LoadFile(filepath, true);
                    }
                    // else, do something?
                }
            }
        }

        public async Task<bool> DoOpenDialog()
        {
            OpenFileDialog dlg = new OpenFileDialog();

            dlg.DefaultExt = "win";
            dlg.Filter = "Game Maker Studio data files (.win, .unx, .ios, .droid, audiogroup*.dat)|*.win;*.unx;*.ios;*.droid;audiogroup*.dat|All files|*";

            if (dlg.ShowDialog(this) == true)
            {
                await LoadFile(dlg.FileName, true);
                return true;
            }
            return false;
        }
        public async Task<bool> DoSaveDialog(bool suppressDebug = false)
        {
            SaveFileDialog dlg = new SaveFileDialog();

            dlg.DefaultExt = "win";
            dlg.Filter = "Game Maker Studio data files (.win, .unx, .ios, .droid, audiogroup*.dat)|*.win;*.unx;*.ios;*.droid;audiogroup*.dat|All files|*";
            dlg.FileName = FilePath;

            if (dlg.ShowDialog(this) == true)
            {
                await SaveFile(dlg.FileName, suppressDebug);
                return true;
            }
            return false;
        }

        public async Task<SaveResult> SaveCodeChanges()
        {
            SaveResult result = SaveResult.NotSaved;

            DependencyObject child = VisualTreeHelper.GetChild(DataEditor, 0);
            if (child is not null && VisualTreeHelper.GetChild(child, 0) is UndertaleCodeEditor codeEditor)
            {
                #pragma warning disable CA1416
                if (codeEditor.DecompiledChanged || codeEditor.DisassemblyChanged)
                {
                    IsSaving = true;

                    await codeEditor.SaveChanges();
                    //"IsSaving" should became false on success

                    result = IsSaving ? SaveResult.Error : SaveResult.Saved;
                    IsSaving = false;
                }
                #pragma warning restore CA1416
            }

            return result;
        }

        private void Command_Open(object sender, ExecutedRoutedEventArgs e)
        {
            _ = DoOpenDialog();
        }

        private async void Command_Save(object sender, ExecutedRoutedEventArgs e)
        {
            if (CanSave)
            {
                if (!CanSafelySave)
                    ShowWarning("Errors occurred during loading. High chance of data loss! Proceed at your own risk.");

                if (await SaveCodeChanges() == SaveResult.NotSaved)
                    _ = DoSaveDialog();
            }
        }
        private async void DataWindow_Closing(object sender, CancelEventArgs e)
        {
            if (Data != null)
            {
                e.Cancel = true;

                bool save = false;

                if (SettingsWindow.WarnOnClose)
                {
                    if (ShowQuestion("Are you sure you want to quit?") == MessageBoxResult.Yes)
                    {
                        if (ShowQuestion("Save changes first?") == MessageBoxResult.Yes)
                        {
                            if (scriptDialog is not null)
                            {
                                if (ShowQuestion("Script still runs. Save anyway?\nIt can corrupt the data file that you'll save.") == MessageBoxResult.Yes)
                                    save = true;
                            }
                            else
                                save = true;

                            if (save)
                            {
                                SaveResult saveRes = await SaveCodeChanges();

                                if (saveRes == SaveResult.NotSaved)
                                    _ = DoSaveDialog();
                                else if (saveRes == SaveResult.Error)
                                    return;
                            }
                        }
                        else
                            RevertProfile();

                        DestroyUMTLastEdited();
                    }
                    else
                        return;
                }
                else
                {
                    RevertProfile();
                    DestroyUMTLastEdited();
                }

                if (SettingsWindow.UseGMLCache && Data?.GMLCache?.Count > 0 && !Data.GMLCacheWasSaved && Data.GMLCacheIsReady)
                    if (ShowQuestion("Save unedited code cache?") == MessageBoxResult.Yes)
                        await SaveGMLCache(FilePath, save);

                CloseOtherWindows();

                IsAppClosed = true;

                Closing -= DataWindow_Closing; //disable "on window closed" event handler (prevent recursion)
                _ = Task.Run(() => Dispatcher.Invoke(Close));
            }
        }
        private void Command_Close(object sender, ExecutedRoutedEventArgs e)
        {
            Close();
        }
        private void CloseOtherWindows() //close "standalone" windows (e.g. "ClickableTextOutput")
        {
            foreach (Window w in Application.Current.Windows)
            {
                if (w is not MainWindow && w.Owner is null) //&& is not a modal window
                    w.Close();
            }
        }

        private async Task LoadFile(string filename, bool preventClose = false)
        {
            LoaderDialog dialog = new LoaderDialog("Loading", "Loading, please wait...");
            dialog.PreventClose = preventClose;
            this.Dispatcher.Invoke(() =>
            {
                CommandBox.Text = "";
            });
            dialog.Owner = this;
            Task t = Task.Run(() =>
            {
                bool hadWarnings = false;
                UndertaleData data = null;
                try
                {
                    using (var stream = new FileStream(filename, FileMode.Open, FileAccess.Read))
                    {
                        data = UndertaleIO.Read(stream, warning =>
                        {
                            MessageBox.Show(warning, "Loading warning", MessageBoxButton.OK, MessageBoxImage.Warning);
                            hadWarnings = true;
                        }, message =>
                        {
                            FileMessageEvent?.Invoke(message);
                        });
                    }
                }
                catch (Exception e)
                {
                    MessageBox.Show("An error occured while trying to load:\n" + e.Message, "Load error", MessageBoxButton.OK, MessageBoxImage.Error);
                }

                Dispatcher.Invoke(async () =>
                {
                    if (data != null)
                    {
                        if (data.UnsupportedBytecodeVersion)
                        {
                            MessageBox.Show("Only bytecode versions 13 to 17 are supported for now, you are trying to load " + data.GeneralInfo.BytecodeVersion + ". A lot of code is disabled and will likely break something. Saving/exporting is disabled.", "Unsupported bytecode version", MessageBoxButton.OK, MessageBoxImage.Warning);
                            CanSave = false;
                            CanSafelySave = false;
                        }
                        else if (hadWarnings)
                        {
                            MessageBox.Show("Warnings occurred during loading. Data loss will likely occur when trying to save!", "Loading problems", MessageBoxButton.OK, MessageBoxImage.Warning);
                            CanSave = true;
                            CanSafelySave = false;
                        }
                        else
                        {
                            CanSave = true;
                            CanSafelySave = true;
                            UpdateProfile(data, filename);
                            if (data != null)
                            {
                                data.ToolInfo.ProfileMode = SettingsWindow.ProfileModeEnabled;
                                data.ToolInfo.CurrentMD5 = BitConverter.ToString(MD5CurrentlyLoaded).Replace("-", "").ToLowerInvariant();
                            }
                        }
                        if (data.GMS2_3 && SettingsWindow.Warn_About_GMS23)
                        {
                            MessageBox.Show("This game was built using GameMaker Studio 2.3 (or above). Support for this version is a work in progress, and you will likely run into issues decompiling code or in other places.", "GMS 2.3", MessageBoxButton.OK, MessageBoxImage.Warning);
                        }
                        if (data.IsYYC())
                        {
                            MessageBox.Show("This game uses YYC (YoYo Compiler), which means the code is embedded into the game executable. This configuration is currently not fully supported; continue at your own risk.", "YYC", MessageBoxButton.OK, MessageBoxImage.Warning);
                        }
                        if (data.GeneralInfo != null)
                        {
                            if (!data.GeneralInfo.DisableDebugger)
                            {
                                MessageBox.Show("This game is set to run with the GameMaker Studio debugger and the normal runtime will simply hang after loading if the debugger is not running. You can turn this off in General Info by checking the \"Disable Debugger\" box and saving.", "GMS Debugger", MessageBoxButton.OK, MessageBoxImage.Warning);
                            }
                        }
                        if (Path.GetDirectoryName(FilePath) != Path.GetDirectoryName(filename))
                            CloseChildFiles();

                        if (FilePath != filename)
                            await SaveGMLCache(FilePath, false, dialog);

                        Data = data;

                        await LoadGMLCache(filename, dialog);
                        UndertaleCachedImageLoader.Reset();
                        CachedTileDataLoader.Reset();

                        Data.ToolInfo.AppDataProfiles = ProfilesFolder;
                        FilePath = filename;
                        PropertyChanged?.Invoke(this, new PropertyChangedEventArgs(nameof(Data)));
                        PropertyChanged?.Invoke(this, new PropertyChangedEventArgs(nameof(FilePath)));
                        PropertyChanged?.Invoke(this, new PropertyChangedEventArgs(nameof(IsGMS2)));

                        #pragma warning disable CA1416
                        UndertaleCodeEditor.gettext = null;
                        UndertaleCodeEditor.gettextJSON = null;
                        #pragma warning restore CA1416

                        ChangeSelection(Highlighted = new DescriptionView("Welcome to UndertaleModTool!", "Double click on the items on the left to view them!"));
                        SelectionHistory.Clear();
                    }
                    dialog.Hide();
                });
            });
            dialog.ShowDialog();
            await t;

            GCSettings.LargeObjectHeapCompactionMode = GCLargeObjectHeapCompactionMode.CompactOnce; //clean "GC holes" left in the memory by previous game data
            GC.Collect();                                                                           //https://docs.microsoft.com/en-us/dotnet/api/system.runtime.gcsettings.largeobjectheapcompactionmode?view=net-5.0
        }

        private async Task SaveFile(string filename, bool suppressDebug = false)
        {
            if (Data == null || Data.UnsupportedBytecodeVersion)
                return;

            bool isDifferentPath = FilePath != filename;

            LoaderDialog dialog = new LoaderDialog("Saving", "Saving, please wait...");
            dialog.PreventClose = true;
            IProgress<Tuple<int, string>> progress = new Progress<Tuple<int, string>>(i => { dialog.ReportProgress(i.Item2, i.Item1); });
            IProgress<double?> setMax = new Progress<double?>(i => { dialog.Maximum = i; });
            dialog.Owner = this;
            FilePath = filename;
            PropertyChanged?.Invoke(this, new PropertyChangedEventArgs(nameof(FilePath)));
            if (Path.GetDirectoryName(FilePath) != Path.GetDirectoryName(filename))
                CloseChildFiles();

            DebugDataDialog.DebugDataMode debugMode = DebugDataDialog.DebugDataMode.NoDebug;
            if (!suppressDebug && Data.GeneralInfo != null && !Data.GeneralInfo.DisableDebugger)
                MessageBox.Show("You are saving the game in GameMaker Studio debug mode. Unless the debugger is running, the normal runtime will simply hang after loading. You can turn this off in General Info by checking the \"Disable Debugger\" box and saving.", "GMS Debugger", MessageBoxButton.OK, MessageBoxImage.Warning);
            Task t = Task.Run(async () =>
            {
                bool SaveSucceeded = true;

                try
                {
                    using (var stream = new FileStream(filename + "temp", FileMode.Create, FileAccess.Write))
                    {
                        UndertaleIO.Write(stream, Data, message =>
                        {
                            FileMessageEvent?.Invoke(message);
                        });
                    }

                    if (debugMode != DebugDataDialog.DebugDataMode.NoDebug)
                    {
                        FileMessageEvent?.Invoke("Generating debugger data...");

                        UndertaleDebugData debugData = UndertaleDebugData.CreateNew();

                        setMax.Report(Data.Code.Count);
                        int count = 0;
                        object countLock = new object();
                        string[] outputs = new string[Data.Code.Count];
                        UndertaleDebugInfo[] outputsOffsets = new UndertaleDebugInfo[Data.Code.Count];
                        GlobalDecompileContext context = new GlobalDecompileContext(Data, false);
                        Parallel.For(0, Data.Code.Count, (i) =>
                        {
                            var code = Data.Code[i];

                            if (debugMode == DebugDataDialog.DebugDataMode.Decompiled)
                            {
                                //Debug.WriteLine("Decompiling " + code.Name.Content);
                                string output;
                                try
                                {
                                    output = Decompiler.Decompile(code, context);
                                }
                                catch (Exception e)
                                {
                                    Debug.WriteLine(e.Message);
                                    output = "/*\nEXCEPTION!\n" + e.ToString() + "\n*/";
                                }
                                outputs[i] = output;

                                UndertaleDebugInfo debugInfo = new UndertaleDebugInfo();
                                debugInfo.Add(new UndertaleDebugInfo.DebugInfoPair() { SourceCodeOffset = 0, BytecodeOffset = 0 }); // TODO: generate this too! :D
                                outputsOffsets[i] = debugInfo;
                            }
                            else
                            {
                                StringBuilder sb = new StringBuilder();
                                UndertaleDebugInfo debugInfo = new UndertaleDebugInfo();

                                foreach (var instr in code.Instructions)
                                {
                                    if (debugMode == DebugDataDialog.DebugDataMode.FullAssembler || instr.Kind == UndertaleInstruction.Opcode.Pop || instr.Kind == UndertaleInstruction.Opcode.Popz || instr.Kind == UndertaleInstruction.Opcode.B || instr.Kind == UndertaleInstruction.Opcode.Bt || instr.Kind == UndertaleInstruction.Opcode.Bf || instr.Kind == UndertaleInstruction.Opcode.Ret || instr.Kind == UndertaleInstruction.Opcode.Exit)
                                        debugInfo.Add(new UndertaleDebugInfo.DebugInfoPair() { SourceCodeOffset = (uint)sb.Length, BytecodeOffset = instr.Address * 4 });
                                    sb.Append(instr.ToString(code));
                                    sb.Append('\n');
                                }
                                outputs[i] = sb.ToString();
                                outputsOffsets[i] = debugInfo;
                            }

                            lock (countLock)
                            {
                                progress.Report(new Tuple<int, string>(++count, code.Name.Content));
                            }
                        });
                        setMax.Report(null);

                        for (int i = 0; i < Data.Code.Count; i++)
                        {
                            debugData.SourceCode.Add(new UndertaleScriptSource() { SourceCode = debugData.Strings.MakeString(outputs[i]) });
                            debugData.DebugInfo.Add(outputsOffsets[i]);
                            debugData.LocalVars.Add(Data.CodeLocals[i]);
                            if (debugData.Strings.IndexOf(Data.CodeLocals[i].Name) < 0)
                                debugData.Strings.Add(Data.CodeLocals[i].Name);
                            foreach (var local in Data.CodeLocals[i].Locals)
                                if (debugData.Strings.IndexOf(local.Name) < 0)
                                    debugData.Strings.Add(local.Name);
                        }

                        using (UndertaleWriter writer = new UndertaleWriter(new FileStream(Path.ChangeExtension(FilePath, ".yydebug"), FileMode.Create, FileAccess.Write)))
                        {
                            debugData.FORM.Serialize(writer);
                            writer.ThrowIfUnwrittenObjects();
                            writer.Flush();
                        }
                    }
                }
                catch (Exception e)
                {
                    MessageBox.Show("An error occured while trying to save:\n" + e.Message, "Save error", MessageBoxButton.OK, MessageBoxImage.Error);
                    SaveSucceeded = false;
                }
                // Don't make any changes unless the save succeeds.
                try
                {
                    if (SaveSucceeded)
                    {
                        // It saved successfully!
                        // If we're overwriting a previously existing data file, we're going to delete it now.
                        // Then, we're renaming it back to the proper (non-temp) file name.
                        if (File.Exists(filename))
                            File.Delete(filename);
                        File.Move(filename + "temp", filename);

                        await SaveGMLCache(filename, true, dialog, isDifferentPath);

                        // Also make the changes to the profile system.
                        ProfileSaveEvent(Data, filename);
                        SaveTempToMainProfile();
                    }
                    else
                    {
                        // It failed, but since we made a temp file for saving, no data was overwritten or destroyed (hopefully)
                        // We need to delete the temp file though (if it exists).
                        if (File.Exists(filename + "temp"))
                            File.Delete(filename + "temp");
                        // No profile system changes, since the save failed, like a save was never attempted.
                    }
                }
                catch (Exception exc)
                {
                    MessageBox.Show("An error occured while trying to save:\n" + exc.Message, "Save error", MessageBoxButton.OK, MessageBoxImage.Error);
                    SaveSucceeded = false;
                }
                if (Data != null)
                {
                    Data.ToolInfo.ProfileMode = SettingsWindow.ProfileModeEnabled;
                    Data.ToolInfo.CurrentMD5 = BitConverter.ToString(MD5CurrentlyLoaded).Replace("-", "").ToLowerInvariant();
                }

                #pragma warning disable CA1416
                UndertaleCodeEditor.gettextJSON = null;
                #pragma warning restore CA1416

                Dispatcher.Invoke(() =>
                {
                    dialog.Hide();
                });
            });
            dialog.ShowDialog();
            await t;
        }

        public string GenerateMD5(string filename)
        {
            using (MD5 md5 = MD5.Create())
            {
                using (FileStream fs = File.OpenRead(filename))
                {
                    byte[] hash = md5.ComputeHash(fs);
                    return BitConverter.ToString(hash).Replace("-", "").ToLowerInvariant();
                }
            }
        }
        private async Task LoadGMLCache(string filename, LoaderDialog dialog = null)
        {
            await Task.Run(() => {
                if (SettingsWindow.UseGMLCache && File.Exists(Path.Join("GMLCache", "index")))
                {
                    dialog?.Dispatcher.Invoke(() => dialog.ReportProgress("Loading decompiled code cache..."));

                    string[] indexLines = File.ReadAllLines(Path.Join("GMLCache", "index"));

                    int num = -1;
                    for (int i = 0; i < indexLines.Length; i++)
                        if (indexLines[i] == filename)
                        {
                            num = i;
                            break;
                        }

                    if (num == -1)
                        return;

                    if (!File.Exists(Path.Join("GMLCache", num.ToString())))
                    {
                        ShowWarning("Decompiled code cache file for open data is missing, but its name present in the index.");

                        return;
                    }

                    string hash = GenerateMD5(filename);

                    using (StreamReader fs = new(Path.Join("GMLCache", num.ToString())))
                    {
                        string prevHash = fs.ReadLine();

                        if (!Regex.IsMatch(prevHash, "^[0-9a-fA-F]{32}$")) //if first 32 bytes of cache file are not a valid MD5
                            ShowWarning("Decompiled code cache for open file is broken.\nThe cache will be generated again.");
                        else
                        {
                            if (hash == prevHash)
                            {
                                string cacheStr = fs.ReadLine();
                                string failedStr = fs.ReadLine();

                                try
                                {
                                    Data.GMLCache = SystemJson.JsonSerializer.Deserialize<ConcurrentDictionary<string, string>>(cacheStr);

                                    if (failedStr is not null)
                                        Data.GMLCacheFailed = SystemJson.JsonSerializer.Deserialize<List<string>>(failedStr);
                                    else
                                        Data.GMLCacheFailed = new();
                                }
                                catch
                                {
                                    ShowWarning("Decompiled code cache for open file is broken.\nThe cache will be generated again.");

                                    Data.GMLCache = null;
                                    Data.GMLCacheFailed = null;

                                    return;
                                }

                                string[] codeNames = Data.Code.Where(x => x.ParentEntry is null).Select(x => x.Name.Content).ToArray();
                                string[] invalidNames = Data.GMLCache.Keys.Except(codeNames).ToArray();
                                if (invalidNames.Length > 0)
                                {
                                    ShowWarning($"Decompiled code cache for open file contains one or more non-existent code names (first - \"{invalidNames[0]}\").\nThe cache will be generated again.");

                                    Data.GMLCache = null;

                                    return;
                                }

                                Data.GMLCacheChanged = new();
                                Data.GMLEditedBefore = new();
                                Data.GMLCacheWasSaved = true;
                            }
                            else
                                ShowWarning("Open file differs from the one the cache was generated for.\nThat decompiled code cache will be generated again.");
                        }
                    }
                }
            });
        }
        private async Task SaveGMLCache(string filename, bool updateCache = true, LoaderDialog dialog = null, bool isDifferentPath = false)
        {
            await Task.Run(async () => {
                if (SettingsWindow.UseGMLCache && Data?.GMLCache?.Count > 0 && Data.GMLCacheIsReady && (isDifferentPath || !Data.GMLCacheWasSaved || !Data.GMLCacheChanged.IsEmpty))
                {
                    dialog?.Dispatcher.Invoke(() => dialog.ReportProgress("Saving decompiled code cache..."));

                    if (!File.Exists(Path.Join("GMLCache", "index")))
                    {
                        Directory.CreateDirectory("GMLCache");

                        File.WriteAllText(Path.Join("GMLCache", "index"), filename);
                    }

                    List<string> indexLines = File.ReadAllLines(Path.Join("GMLCache", "index")).ToList();

                    int num = -1;
                    for (int i = 0; i < indexLines.Count; i++)
                        if (indexLines[i] == filename)
                        {
                            num = i;
                            break;
                        }

                    if (num == -1) //if it's new cache file
                    {
                        num = indexLines.Count;

                        indexLines.Add(filename);
                    }

                    if (updateCache)
                    {
                        await GenerateGMLCache(null, dialog, true);
                        await StopProgressBarUpdater();
                    }

                    string[] codeNames = Data.Code.Where(x => x.ParentEntry is null).Select(x => x.Name.Content).ToArray();
                    Dictionary<string, string> sortedCache = new(Data.GMLCache.OrderBy(x => Array.IndexOf(codeNames, x.Key)));
                    Data.GMLCacheFailed = Data.GMLCacheFailed.OrderBy(x => Array.IndexOf(codeNames, x)).ToList();

                    if (!updateCache && Data.GMLEditedBefore.Count > 0) //if saving the original cache
                        foreach (string name in Data.GMLEditedBefore)
                            sortedCache.Remove(name);                   //exclude the code that was edited from the save list

                    dialog?.Dispatcher.Invoke(() => dialog.ReportProgress("Saving decompiled code cache..."));

                    string hash = GenerateMD5(filename);

                    using (FileStream fs = File.Create(Path.Join("GMLCache", num.ToString())))
                    {
                        fs.Write(Encoding.UTF8.GetBytes(hash + '\n'));
                        fs.Write(SystemJson.JsonSerializer.SerializeToUtf8Bytes(sortedCache));

                        if (Data.GMLCacheFailed.Count > 0)
                        {
                            fs.WriteByte((byte)'\n');
                            fs.Write(SystemJson.JsonSerializer.SerializeToUtf8Bytes(Data.GMLCacheFailed));
                        }
                    }

                    File.WriteAllLines(Path.Join("GMLCache", "index"), indexLines);

                    Data.GMLCacheWasSaved = true;
                }
            });
        }

        public async Task<bool> GenerateGMLCache(ThreadLocal<GlobalDecompileContext> decompileContext = null, object dialog = null, bool clearGMLEditedBefore = false)
        {
            if (!SettingsWindow.UseGMLCache)
                return false;

            bool createdDialog = false;
            bool existedDialog = false;
            Data.GMLCacheIsReady = false;

            if (Data.GMLCache is null)
                Data.GMLCache = new();

            ConcurrentBag<string> failedBag = new();

            if (scriptDialog is null)
            {
                if (dialog is null)
                {
                    Dispatcher.Invoke(() =>
                    {
                        scriptDialog = new LoaderDialog("Script in progress...", "Please wait...")
                        {
                            Owner = this,
                            PreventClose = true
                        };
                    });

                    createdDialog = true;
                }
                else
                    scriptDialog = dialog as LoaderDialog;
            }
            else
                existedDialog = true;

            if (decompileContext is null)
                decompileContext = new(() => new GlobalDecompileContext(Data, false));

            if (Data.KnownSubFunctions is null) //if we run script before opening any code
                Decompiler.BuildSubFunctionCache(Data);

            if (Data.GMLCache.IsEmpty)
            {
                SetProgressBar(null, "Generating decompiled code cache...", 0, Data.Code.Count);
                StartProgressBarUpdater();

                await Task.Run(() => Parallel.ForEach(Data.Code, (code) =>
                {
                    if (code is not null && code.ParentEntry is null)
                    {
                        try
                        {
                            Data.GMLCache[code.Name.Content] = Decompiler.Decompile(code, decompileContext.Value);
                        }
                        catch
                        {
                            failedBag.Add(code.Name.Content);
                        }
                    }

                    IncrementProgressParallel();
                }));

                Data.GMLEditedBefore = new(Data.GMLCacheChanged);
                Data.GMLCacheChanged.Clear();
                Data.GMLCacheFailed = failedBag.ToList();
            }
            else
            {
                List<string> codeToUpdate;
                bool cacheIsFull = !(Data.GMLCache.Count < Data.Code.Where(x => x.ParentEntry is null).Count() - Data.GMLCacheFailed.Count);

                if (cacheIsFull)
                {
                    Data.GMLCacheChanged = new(Data.GMLCacheChanged.Distinct()); //remove duplicates

                    codeToUpdate = Data.GMLCacheChanged.ToList();
                }
                else
                {
                    //add missing and modified code cache names to the update list (and remove duplicates)
                    codeToUpdate = Data.GMLCacheChanged.Union(
                        Data.Code.Where(x => x.ParentEntry is null)
                                 .Select(x => x.Name.Content)
                                 .Except(Data.GMLCache.Keys)
                                 .Except(Data.GMLCacheFailed))
                        .ToList();
                }

                if (codeToUpdate.Count > 0)
                {
                    SetProgressBar(null, "Updating decompiled code cache...", 0, codeToUpdate.Count);
                    StartProgressBarUpdater();

                    await Task.Run(() => Parallel.ForEach(codeToUpdate.Select(x => Data.Code.ByName(x)), (code) =>
                    {
                        if (code is not null && code.ParentEntry is null)
                        {
                            try
                            {
                                Data.GMLCache[code.Name.Content] = Decompiler.Decompile(code, decompileContext.Value);

                                Data.GMLCacheFailed.Remove(code.Name.Content); //that code compiles now
                            }
                            catch
                            {
                                failedBag.Add(code.Name.Content);
                            }
                        }

                        IncrementProgressParallel();
                    }));

                    if (clearGMLEditedBefore)
                        Data.GMLEditedBefore.Clear();
                    else
                        Data.GMLEditedBefore = Data.GMLEditedBefore.Union(Data.GMLCacheChanged).ToList();

                    Data.GMLCacheChanged.Clear();
                    Data.GMLCacheFailed = Data.GMLCacheFailed.Union(failedBag).ToList();
                    Data.GMLCacheWasSaved = false;
                }
                else if (clearGMLEditedBefore)
                    Data.GMLEditedBefore.Clear();

                if (!existedDialog)
                    scriptDialog = null;

                if (createdDialog)
                {
                    await StopProgressBarUpdater();
                    HideProgressBar();
                }
            }

            Data.GMLCacheIsReady = true;

            return true;
        }

        private void TreeView_SelectedItemChanged(object sender, RoutedPropertyChangedEventArgs<object> e)
        {
            if (e.NewValue is TreeViewItem)
            {
                string item = (e.NewValue as TreeViewItem)?.Header?.ToString();

                if (item == "Data")
                {
                    Highlighted = new DescriptionView("Welcome to UndertaleModTool!", Data != null ? "Double click on the items on the left to view them" : "Open data.win file to get started");
                    return;
                }

                if (Data == null)
                {
                    Highlighted = new DescriptionView(item, "Load data.win file first");
                    return;
                }

                Highlighted = item switch
                {
                    "General info" => new GeneralInfoEditor(Data?.GeneralInfo, Data?.Options, Data?.Language),
                    "Global init" => new GlobalInitEditor(Data?.GlobalInitScripts),
                    "Game End scripts" => new GameEndEditor(Data?.GameEndScripts),
                    "Variables" => (object)Data.FORM.Chunks["VARI"],
                    _ => new DescriptionView(item, "Expand the list on the left to edit items"),
                };
            }
            else
            {
                Highlighted = e.NewValue;
            }
        }

        private void MainTree_MouseDoubleClick(object sender, MouseButtonEventArgs e)
        {
            ChangeSelection(Highlighted);
        }

        private void MainTree_KeyUp(object sender, KeyEventArgs e)
        {
            if (e.Key == Key.Return)
            {
                ChangeSelection(Highlighted);
            }
        }

        private void TreeView_MouseMove(object sender, MouseEventArgs e)
        {
            if (e.LeftButton == MouseButtonState.Pressed)
            {
                DragDropEffects effects = DragDropEffects.Move | DragDropEffects.Link;

                UndertaleObject draggedItem = Highlighted as UndertaleObject;
                if (draggedItem != null)
                {
                    DataObject data = new DataObject(draggedItem);
                    //data.SetText(draggedItem.ToString());
                    /*if (draggedItem is UndertaleEmbeddedTexture)
                    {
                        UndertaleEmbeddedTexture tex = draggedItem as UndertaleEmbeddedTexture;
                        MemoryStream ms = new MemoryStream(tex.TextureData.TextureBlob);
                        PngBitmapDecoder decoder = new PngBitmapDecoder(ms, BitmapCreateOptions.PreservePixelFormat, BitmapCacheOption.Default);
                        data.SetImage(decoder.Frames[0]);
                        Debug.WriteLine("PNG data attached");
                        effects |= DragDropEffects.Copy;
                    }*/

                    DragDrop.DoDragDrop(MainTree, data, effects);
                }
            }
        }

        private void TreeView_DragOver(object sender, DragEventArgs e)
        {
            UndertaleObject sourceItem = e.Data.GetData(e.Data.GetFormats()[e.Data.GetFormats().Length - 1]) as UndertaleObject; // TODO: make this more reliable

#if DEBUG
            foreach (var s in e.Data.GetFormats())
                Debug.WriteLine(s);
#endif

            TreeViewItem targetTreeItem = VisualUpwardSearch<TreeViewItem>(e.OriginalSource as UIElement);
            UndertaleObject targetItem = targetTreeItem.DataContext as UndertaleObject;

            e.Effects = e.AllowedEffects.HasFlag(DragDropEffects.Move) && sourceItem != null && targetItem != null && sourceItem != targetItem && sourceItem.GetType() == targetItem.GetType() ? DragDropEffects.Move : DragDropEffects.None;
            e.Handled = true;
        }

        private void TreeView_Drop(object sender, DragEventArgs e)
        {
            UndertaleObject sourceItem = e.Data.GetData(e.Data.GetFormats()[e.Data.GetFormats().Length - 1]) as UndertaleObject;

            TreeViewItem targetTreeItem = VisualUpwardSearch<TreeViewItem>(e.OriginalSource as UIElement);
            UndertaleObject targetItem = targetTreeItem.DataContext as UndertaleObject;

            e.Effects = (e.AllowedEffects.HasFlag(DragDropEffects.Move) && sourceItem != null && targetItem != null && sourceItem != targetItem &&
                         sourceItem.GetType() == targetItem.GetType() && SettingsWindow.AssetOrderSwappingEnabled)
                            ? DragDropEffects.Move : DragDropEffects.None;
            if (e.Effects == DragDropEffects.Move)
            {
                object source = GetNearestParent<TreeViewItem>(targetTreeItem).ItemsSource;
                IList list = ((source as ICollectionView)?.SourceCollection as IList) ?? (source as IList);
                int sourceIndex = list.IndexOf(sourceItem);
                int targetIndex = list.IndexOf(targetItem);
                Debug.Assert(sourceIndex >= 0 && targetIndex >= 0);
                list[sourceIndex] = targetItem;
                list[targetIndex] = sourceItem;
            }
            e.Handled = true;
        }

        private static T VisualUpwardSearch<T>(DependencyObject element) where T : class
        {
            T container = element as T;
            while (container == null && element != null)
            {
                element = VisualTreeHelper.GetParent(element);
                container = element as T;
            }
            return container;
        }

        private static T GetNearestParent<T>(DependencyObject item) where T : class
        {
            DependencyObject parent = VisualTreeHelper.GetParent(item);
            while (parent is not T)
            {
                parent = VisualTreeHelper.GetParent(parent);
            }

            return parent as T;
        }

        public static IEnumerable<T> FindVisualChildren<T>(DependencyObject depObj) where T : DependencyObject
        {
            if (depObj != null)
            {
                for (int i = 0; i < VisualTreeHelper.GetChildrenCount(depObj); i++)
                {
                    DependencyObject child = VisualTreeHelper.GetChild(depObj, i);
                    if (child != null && child is T t)
                    {
                        yield return t;
                    }

                    foreach (T childOfChild in FindVisualChildren<T>(child))
                    {
                        yield return childOfChild;
                    }
                }
            }
        }

        public static childItem FindVisualChild<childItem>(DependencyObject obj) where childItem : DependencyObject
        {
            foreach (childItem child in FindVisualChildren<childItem>(obj))
            {
                return child;
            }

            return null;
        }

        private TreeViewItem GetTreeViewItemFor(UndertaleObject obj)
        {
            foreach (var child in (MainTree.Items[0] as TreeViewItem).Items)
            {
                var twi = (child as TreeViewItem).ItemContainerGenerator.ContainerFromItem(obj) as TreeViewItem;
                if (twi != null)
                    return twi;
            }
            return null;
        }

        private void DeleteItem(UndertaleObject obj)
        {
            TreeViewItem container = GetNearestParent<TreeViewItem>(GetTreeViewItemFor(obj));
            object source = container.ItemsSource;
            IList list = ((source as ICollectionView)?.SourceCollection as IList) ?? (source as IList);
            bool isLast = list.IndexOf(obj) == list.Count - 1;
            if (MessageBox.Show("Delete " + obj.ToString() + "?" + (!isLast ? "\n\nNote that the code often references objects by ID, so this operation is likely to break stuff because other items will shift up!" : ""), "Confirmation", MessageBoxButton.YesNo, isLast ? MessageBoxImage.Question : MessageBoxImage.Warning) == MessageBoxResult.Yes)
            {
                list.Remove(obj);

                if (obj is UndertaleCode codeObj)
                {
                    string codeName = codeObj.Name.Content;
                    Data.GMLCache?.TryRemove(codeName, out _);
                    Data.GMLCacheChanged = new ConcurrentBag<string>(Data.GMLCacheChanged.Except(new[] { codeName }));
                    Data.GMLCacheFailed?.Remove(codeName);
                    Data.GMLEditedBefore?.Remove(codeName);
                }

                while (SelectionHistory.Remove(obj)) ;
                if (Selected == obj)
                    ChangeSelection(null);
                if (Highlighted == obj)
                    Highlighted = null;
                UpdateTree();
            }
        }

        private void MainTree_KeyDown(object sender, KeyEventArgs e)
        {
            if (e.Key == Key.Delete)
            {
                if (Highlighted != null && Highlighted is UndertaleObject)
                {
                    UndertaleObject obj = Highlighted as UndertaleObject;
                    DeleteItem(obj);
                }
            }
        }

        private async void CommandBox_PreviewKeyDown(object sender, KeyEventArgs e)
        {
            if (e.Key == Key.Enter && !Keyboard.Modifiers.HasFlag(ModifierKeys.Shift))
            {
                Debug.WriteLine(CommandBox.Text);
                e.Handled = true;
                CommandBox.IsEnabled = false;
                object result;
                try
                {
                    if (!scriptSetupTask.IsCompleted)
                        await scriptSetupTask;

                    ScriptPath = null;

                    result = await CSharpScript.EvaluateAsync(CommandBox.Text, scriptOptions, this, typeof(IScriptInterface));
                }
                catch (CompilationErrorException exc)
                {
                    result = exc.Message;
                    Debug.WriteLine(exc);
                }
                catch (Exception exc)
                {
                    result = exc;
                }
                if (FinishedMessageEnabled)
                {
                    Dispatcher.Invoke(() => CommandBox.Text = result != null ? result.ToString() : "");
                }
                else
                {
                    FinishedMessageEnabled = true;
                }
                CommandBox.IsEnabled = true;
            }
        }

        private void Command_Copy(object sender, ExecutedRoutedEventArgs e)
        {
            // TODO: ugly, but I can't get focus to work properly
            /*var command = FindVisualChild<UndertaleRoomEditor>(DataEditor)?.CommandBindings.OfType<CommandBinding>()
                .FirstOrDefault(cmd => cmd.Command == e.Command);

            if (command != null && command.Command.CanExecute(e.Parameter))
                command.Command.Execute(e.Parameter);*/
            FindVisualChild<UndertaleRoomEditor>(DataEditor)?.Command_Copy(sender, e);
        }

        private void Command_Paste(object sender, ExecutedRoutedEventArgs e)
        {
            FindVisualChild<UndertaleRoomEditor>(DataEditor)?.Command_Paste(sender, e);
        }

        private void MainTree_PreviewMouseRightButtonDown(object sender, MouseButtonEventArgs e)
        {
            TreeViewItem treeViewItem = VisualUpwardSearch<TreeViewItem>(e.OriginalSource as DependencyObject);

            if (treeViewItem != null)
            {
                treeViewItem.Focus();
                e.Handled = true;
            }
        }

        private void MenuItem_Delete_Click(object sender, RoutedEventArgs e)
        {
            if (Highlighted != null && Highlighted is UndertaleObject)
                DeleteItem(Highlighted as UndertaleObject);
        }

        private void MenuItem_Add_Click(object sender, RoutedEventArgs e)
        {
            object source = null;
            try
            {
                source = (MainTree.SelectedItem as TreeViewItem).ItemsSource;
            }
            catch (Exception ex)
            {
                ScriptError("An error occurred while trying to add the menu item. No action has been taken.\r\n\r\nError:\r\n\r\n" + ex.ToString());
                return;
            }
            IList list = ((source as ICollectionView)?.SourceCollection as IList) ?? (source as IList);
            Type t = list.GetType().GetGenericArguments()[0];
            Debug.Assert(typeof(UndertaleResource).IsAssignableFrom(t));
            UndertaleResource obj = Activator.CreateInstance(t) as UndertaleResource;
            if (obj is UndertaleNamedResource)
            {
                bool doMakeString = obj is not (UndertaleTexturePageItem or UndertaleEmbeddedAudio or UndertaleEmbeddedTexture);
                string notDataNewName = null;
                if (obj is UndertaleTexturePageItem)
                {
                    notDataNewName = "PageItem " + list.Count;
                }
                if ((obj is UndertaleExtension) && (IsExtProductIDEligible == Visibility.Visible))
                {
                    var newProductID = new byte[] { 0xBA, 0x5E, 0xBA, 0x11, 0xBA, 0xDD, 0x06, 0x60, 0xBE, 0xEF, 0xED, 0xBA, 0x0B, 0xAB, 0xBA, 0xBE };
                    Data.FORM.EXTN.productIdData.Add(newProductID);
                }
                if (obj is UndertaleEmbeddedAudio)
                {
                    notDataNewName = "EmbeddedSound " + list.Count;
                }
                if (obj is UndertaleEmbeddedTexture)
                {
                    notDataNewName = "Texture " + list.Count;
                }

                if (doMakeString)
                {
                    string newname = obj.GetType().Name.Replace("Undertale", "").Replace("GameObject", "Object").ToLower() + list.Count;
                    (obj as UndertaleNamedResource).Name = Data.Strings.MakeString(newname);
                    if (obj is UndertaleRoom)
                    {
                        (obj as UndertaleRoom).Caption = Data.Strings.MakeString("");

                        if (IsGMS2 == Visibility.Visible)
                            (obj as UndertaleRoom).Flags |= UndertaleRoom.RoomEntryFlags.IsGMS2;
                    }

                    if (obj is UndertaleScript)
                    {
                        UndertaleCode code = new UndertaleCode();
                        code.Name = Data.Strings.MakeString("gml_Script_" + newname);
                        Data.Code.Add(code);
                        if (Data?.GeneralInfo.BytecodeVersion > 14)
                        {
                            UndertaleCodeLocals locals = new UndertaleCodeLocals();
                            locals.Name = code.Name;
                            UndertaleCodeLocals.LocalVar argsLocal = new UndertaleCodeLocals.LocalVar();
                            argsLocal.Name = Data.Strings.MakeString("arguments");
                            argsLocal.Index = 0;
                            locals.Locals.Add(argsLocal);
                            code.LocalsCount = 1;
                            code.GenerateLocalVarDefinitions(code.FindReferencedLocalVars(), locals);
                            Data.CodeLocals.Add(locals);
                        }
                        (obj as UndertaleScript).Code = code;
                    }
                    if ((obj is UndertaleCode) && (Data?.GeneralInfo.BytecodeVersion > 14))
                    {
                        UndertaleCodeLocals locals = new UndertaleCodeLocals();
                        locals.Name = (obj as UndertaleCode).Name;
                        UndertaleCodeLocals.LocalVar argsLocal = new UndertaleCodeLocals.LocalVar();
                        argsLocal.Name = Data.Strings.MakeString("arguments");
                        argsLocal.Index = 0;
                        locals.Locals.Add(argsLocal);
                        (obj as UndertaleCode).LocalsCount = 1;
                        (obj as UndertaleCode).GenerateLocalVarDefinitions((obj as UndertaleCode).FindReferencedLocalVars(), locals);
                        Data.CodeLocals.Add(locals);
                    }
                }
                else
                {
                    (obj as UndertaleNamedResource).Name = new UndertaleString(notDataNewName); // not Data.MakeString!
                }
            }
            list.Add(obj);
            UpdateTree();
            HighlightObject(obj);
            ChangeSelection(obj);
        }

        private void MenuItem_RunBuiltinScript_SubmenuOpened(object sender, RoutedEventArgs e)
        {
            MenuItem_RunScript_SubmenuOpened(sender, e, "SampleScripts");
        }
        private void MenuItem_RunCommunityScript_SubmenuOpened(object sender, RoutedEventArgs e)
        {
            MenuItem_RunScript_SubmenuOpened(sender, e, "CommunityScripts");
        }
        private void MenuItem_RunTechnicalScript_SubmenuOpened(object sender, RoutedEventArgs e)
        {
            MenuItem_RunScript_SubmenuOpened(sender, e, "TechnicalScripts");
        }
        private void MenuItem_RunUnpackScript_SubmenuOpened(object sender, RoutedEventArgs e)
        {
            MenuItem_RunScript_SubmenuOpened(sender, e, "Unpackers");
        }
        private void MenuItem_RunRepackScript_SubmenuOpened(object sender, RoutedEventArgs e)
        {
            MenuItem_RunScript_SubmenuOpened(sender, e, "Repackers");
        }
        private void MenuItem_RunDemoScript_SubmenuOpened(object sender, RoutedEventArgs e)
        {
            MenuItem_RunScript_SubmenuOpened(sender, e, "DemoScripts");
        }
        private void MenuItem_RunScript_SubmenuOpened(object sender, RoutedEventArgs e, string folderName)
        {
            MenuItem item = sender as MenuItem;
            item.Items.Clear();
            try
            {
                var appDir = Program.GetExecutableDirectory();
                foreach (var path in Directory.EnumerateFiles(Path.Combine(appDir, folderName)))
                {
                    var filename = Path.GetFileName(path);
                    if (!filename.EndsWith(".csx"))
                        continue;
                    MenuItem subitem = new MenuItem() { Header = filename.Replace("_", "__") };
                    subitem.Click += MenuItem_RunBuiltinScript_Item_Click;
                    subitem.CommandParameter = path;
                    item.Items.Add(subitem);
                }
                if (item.Items.Count == 0)
                    item.Items.Add(new MenuItem() { Header = "(whoops, no scripts found?)", IsEnabled = false });
            }
            catch (Exception err)
            {
                item.Items.Add(new MenuItem() { Header = err.ToString(), IsEnabled = false });
            }
        }

        public void UpdateProgressBar(string message, string status, double progressValue, double maxValue)
        {
            if (scriptDialog != null)
            {
                scriptDialog.Dispatcher.Invoke(DispatcherPriority.Normal, (Action)(() => {
                    scriptDialog.Update(message, status, progressValue, maxValue);
                }));
            }
        }

        public void SetProgressBar(string message, string status, double progressValue, double maxValue)
        {
            if (scriptDialog != null)
            {
                this.progressValue = (int)progressValue;
                scriptDialog.SavedStatusText = status;

                UpdateProgressBar(message, status, progressValue, maxValue);
            }
        }
        public void SetProgressBar()
        {
            if (scriptDialog != null && !scriptDialog.IsVisible)
                scriptDialog.Dispatcher.Invoke(scriptDialog.Show);
        }
        public void UpdateProgressValue(double progressValue)
        {
            if (scriptDialog != null)
            {
                scriptDialog.Dispatcher.Invoke(DispatcherPriority.Normal, (Action)(() => {
                    scriptDialog.ReportProgress(progressValue);
                }));
            }
        }
        public void UpdateProgressStatus(string status)
        {
            if (scriptDialog != null)
            {
                scriptDialog.Dispatcher.Invoke(DispatcherPriority.Normal, (Action)(() => {
                    scriptDialog.ReportProgress(status);
                }));;
            }
        }

        public void HideProgressBar()
        {
            if (scriptDialog != null)
                scriptDialog.TryHide();
        }

        public void AddProgress(int amount)
        {
            progressValue += amount;
        }
        public void IncrementProgress()
        {
            progressValue++;
        }
        public void AddProgressParallel(int amount) //P - Parallel (multithreaded)
        {
            Interlocked.Add(ref progressValue, amount); //thread-safe add operation (not the same as "lock ()")
        }
        public void IncrementProgressParallel()
        {
            Interlocked.Increment(ref progressValue); //thread-safe increment
        }
        public int GetProgress()
        {
            return progressValue;
        }
        public void SetProgress(int value)
        {
            progressValue = value;
        }

        public void EnableUI()
        {
            if (!this.IsEnabled)
                this.IsEnabled = true;
        }

        public void SyncBinding(string resourceType, bool enable)
        {
            if (resourceType.Contains(',')) //if several types are listed
            {
                string[] resTypes = resourceType.Replace(" ", "").Split(',');

                if (enable)
                {
                    foreach (string resType in resTypes)
                    {
                        IEnumerable resListCollection = Data[resType] as IEnumerable;
                        if (resListCollection is not null)
                        {
                            BindingOperations.EnableCollectionSynchronization(resListCollection, bindingLock);

                            syncBindings.Add(resType);
                        }
                    }
                }
                else
                {
                    foreach (string resType in resTypes)
                    {
                        if (syncBindings.Contains(resType))
                        {
                            BindingOperations.DisableCollectionSynchronization(Data[resType] as IEnumerable);

                            syncBindings.Remove(resType);
                        }
                    }
                }
            }
            else
            {
                if (enable)
                {
                    IEnumerable resListCollection = Data[resourceType] as IEnumerable;
                    if (resListCollection is not null)
                    {
                        BindingOperations.EnableCollectionSynchronization(resListCollection, bindingLock);

                        syncBindings.Add(resourceType);
                    } 
                }
                else if (syncBindings.Contains(resourceType))
                {
                    BindingOperations.DisableCollectionSynchronization(Data[resourceType] as IEnumerable);

                    syncBindings.Remove(resourceType);
                }
            }
        }
        public void DisableAllSyncBindings() //disable all sync. bindings
        {
            if (syncBindings.Count <= 0) return;

            foreach (string resType in syncBindings)
                BindingOperations.DisableCollectionSynchronization(Data[resType] as IEnumerable);

            syncBindings.Clear();
        }

        private void ProgressUpdater()
        {
            DateTime prevTime = default;
            int prevValue = 0;

            while (true)
            {
                if (cToken.IsCancellationRequested)
                {
                    if (prevValue >= progressValue) //if reached maximum
                        return;
                    else
                    {
                        if (prevTime == default)
                            prevTime = DateTime.UtcNow;                                       //begin measuring
                        else if (DateTime.UtcNow.Subtract(prevTime).TotalMilliseconds >= 500) //timeout - 0.5 seconds
                            return;
                    }
                }

                UpdateProgressValue(progressValue);

                prevValue = progressValue;

                Thread.Sleep(100); //10 times per second
            }
        }
        public void StartProgressBarUpdater()
        {
            if (cts is not null)
                ScriptWarning("Warning - there is another progress bar updater task running (hangs) in the background.\nRestart the application to prevent some unexpected behavior.");

            cts = new CancellationTokenSource();
            cToken = cts.Token;

            updater = Task.Run(ProgressUpdater);
        }
        public async Task StopProgressBarUpdater() //async because "Wait()" blocks UI thread
        {
            if (cts is null) return;

            cts.Cancel();

            if (await Task.Run(() => !updater.Wait(2000))) //if ProgressUpdater isn't responding
                ScriptError("Stopping the progress bar updater task is failed.\nIt's highly recommended to restart the application.",
                    "Script error", false);
            else
            {
                cts.Dispose();
                cts = null;
            }

            updater.Dispose();
        }

        public void OpenCodeFile(string name, CodeEditorMode editorDecompile)
        {
            UndertaleCode code = Data.Code.ByName(name);

            if (code is not null)
            {
                Focus();

                CodeEditorDecompile = editorDecompile;

                HighlightObject(code);
                ChangeSelection(code);
            }
            else
            {
                ShowError($"Can't find code \"{name}\".\n(probably, different game data was loaded)");
            }
        }

        public string ProcessException(in Exception exc, in string scriptText)
        {
            List<int> excLineNums = new();
            string excText = string.Empty;
            List<string> traceLines = new();
            Dictionary<string, int> exTypesDict = null;

            if (exc is AggregateException)
            {
                List<string> exTypes = new();

                foreach (Exception ex in (exc as AggregateException).InnerExceptions)
                {
                    traceLines.AddRange(ex.StackTrace.Split(Environment.NewLine));
                    exTypes.Add(ex.GetType().FullName);
                }

                if (exTypes.Count > 1)
                {
                    exTypesDict = exTypes.GroupBy(x => x)
                                         .Select(x => new { Name = x.Key, Count = x.Count() })
                                         .OrderByDescending(x => x.Count)
                                         .ToDictionary(x => x.Name, x => x.Count);
                }
            }
            else if (exc.InnerException is not null)
            {
                traceLines.AddRange(exc.InnerException.StackTrace.Split(Environment.NewLine));
            }

            traceLines.AddRange(exc.StackTrace.Split(Environment.NewLine));

            try
            {
                foreach (string traceLine in traceLines)
                {
                    if (traceLine.TrimStart()[..13] == "at Submission") // only stack trace lines from the script
                    {
                        int linePos = traceLine.IndexOf(":line ") + 6;  // ":line ".Length = 6
                        if (linePos != (-1 + 6))
                        {
                            int lineNum = Convert.ToInt32(traceLine[linePos..]);
                            if (!excLineNums.Contains(lineNum))
                                excLineNums.Add(lineNum);
                        }
                    }
                }
            }
            catch (Exception e)
            {
                string excString = exc.ToString();

                int endOfPrevStack = excString.IndexOf("--- End of stack trace from previous location ---");
                if (endOfPrevStack != -1)
                    excString = excString[..endOfPrevStack]; //keep only stack trace of the script

                return $"An error occurred while processing the exception text.\nError message - \"{e.Message}\"\nThe unprocessed text is below.\n\n" + excString;
            }

            if (excLineNums.Count > 0) //if line number(s) is found
            {
                string[] scriptLines = scriptText.Split('\n');
                string excLines = string.Join('\n', excLineNums.Select(n => $"Line {n}: {scriptLines[n - 1].TrimStart(new char[] { '\t', ' ' })}"));
                if (exTypesDict is not null)
                {
                    string exTypesStr = string.Join(",\n", exTypesDict.Select(x => $"{x.Key}{((x.Value > 1) ? " (x" + x.Value + ")" : string.Empty)}"));
                    excText = $"{exc.GetType().FullName}: One on more errors occured:\n{exTypesStr}\n\nThe current stacktrace:\n{excLines}";
                }
                else
                    excText = $"{exc.GetType().FullName}: {exc.Message}\n\nThe current stacktrace:\n{excLines}";
            }
            else
            {
                string excString = exc.ToString();

                int endOfPrevStack = excString.IndexOf("--- End of stack trace from previous location ---");
                if (endOfPrevStack != -1)
                    excString = excString[..endOfPrevStack]; //keep only stack trace of the script

                excText = excString;
            }

            return excText;
        }

        public async Task RunScript(string path)
        {
            ScriptExecutionSuccess = true;
            ScriptErrorMessage = "";
            ScriptErrorType = "";
            scriptDialog = new LoaderDialog("Script in progress...", "Please wait...");
            scriptDialog.Owner = this;
            scriptDialog.PreventClose = true;
            this.IsEnabled = false; // Prevent interaction while the script is running.

            await RunScriptNow(path); // Runs the script now.
            HideProgressBar(); // Hide the progress bar.
            scriptDialog = null;
            this.IsEnabled = true; // Allow interaction again.
        }

        private async Task RunScriptNow(string path)
        {
            string scriptText = File.ReadAllText(path);
            Debug.WriteLine(path);

            Dispatcher.Invoke(() => CommandBox.Text = "Running " + Path.GetFileName(path) + " ...");
            try
            {
                if (!scriptSetupTask.IsCompleted)
                    await scriptSetupTask;

                ScriptPath = path;

                string compatScriptText = Regex.Replace(scriptText, @"\bDecompileContext\b", "GlobalDecompileContext", RegexOptions.None);
                object result = await CSharpScript.EvaluateAsync(compatScriptText, scriptOptions, this, typeof(IScriptInterface));

                if (FinishedMessageEnabled)
                {
                    Dispatcher.Invoke(() => CommandBox.Text = result != null ? result.ToString() : Path.GetFileName(path) + " finished!");
                }
                else
                {
                    FinishedMessageEnabled = true;
                }
            }
            catch (CompilationErrorException exc)
            {
                Console.WriteLine(exc.ToString());
                Dispatcher.Invoke(() => CommandBox.Text = exc.Message);
                MessageBox.Show(exc.Message, "Script compile error", MessageBoxButton.OK, MessageBoxImage.Error);
                ScriptExecutionSuccess = false;
                ScriptErrorMessage = exc.Message;
                ScriptErrorType = "CompilationErrorException";
            }
            catch (Exception exc)
            {
                bool isScriptException = exc.GetType().Name == "ScriptException";
                string excString = string.Empty;

                if (!isScriptException)
                    excString = ProcessException(in exc, in scriptText);

                await StopProgressBarUpdater();

                Console.WriteLine(exc.ToString());
                Dispatcher.Invoke(() => CommandBox.Text = exc.Message);
                MessageBox.Show(isScriptException ? exc.Message : excString, "Script error", MessageBoxButton.OK, MessageBoxImage.Error);
                ScriptExecutionSuccess = false;
                ScriptErrorMessage = exc.Message;
                ScriptErrorType = "Exception";
            }
            scriptText = null;
        }

        public string PromptLoadFile(string defaultExt, string filter)
        {
            OpenFileDialog dlg = new OpenFileDialog();
            dlg.DefaultExt = defaultExt ?? "win";
            dlg.Filter = filter ?? "Game Maker Studio data files (.win, .unx, .ios, .droid, audiogroup*.dat)|*.win;*.unx;*.ios;*.droid;audiogroup*.dat|All files|*";
            return dlg.ShowDialog() == true ? dlg.FileName : null;
        }

        #pragma warning disable CA1416
        public string PromptChooseDirectory()
        {
            VistaFolderBrowserDialog folderBrowser = new VistaFolderBrowserDialog();
            // vista dialog doesn't suffix the folder name with "/", so we're fixing it here.
            return folderBrowser.ShowDialog() == true ? folderBrowser.SelectedPath + "/" : null;
        }

        #pragma warning disable CA1416
        public void PlayInformationSound()
        {
            if (Environment.OSVersion.Platform == PlatformID.Win32NT)
                System.Media.SystemSounds.Asterisk.Play();
        }
        #pragma warning restore CA1416

        public void ScriptMessage(string message)
        {
            MessageBox.Show(message, "Script message", MessageBoxButton.OK, MessageBoxImage.Information);
        }
        public bool ScriptQuestion(string message)
        {
            PlayInformationSound();
            return MessageBox.Show(message, "Script message", MessageBoxButton.YesNo, MessageBoxImage.Question) == MessageBoxResult.Yes;
        }
        public void ScriptWarning(string message)
        {
            MessageBox.Show(message, "Script warning", MessageBoxButton.OK, MessageBoxImage.Warning);
        }
        public void ScriptError(string error, string title = "Error", bool SetConsoleText = true)
        {
            MessageBox.Show(error, title, MessageBoxButton.OK, MessageBoxImage.Error);
            if (SetConsoleText)
            {
                SetUMTConsoleText(error);
                SetFinishedMessage(false);
            }
        }

        public static void ShowMessage(string message, bool wait = true)
        {
            if (wait)
                MessageBox.Show(message, "UndertaleModTool", MessageBoxButton.OK, MessageBoxImage.Information);
            else
                _ = Task.Run(() => MessageBox.Show(message, "UndertaleModTool", MessageBoxButton.OK, MessageBoxImage.Information));
        }
        public static MessageBoxResult ShowQuestion(string message, MessageBoxImage icon = MessageBoxImage.Question)
        {
            return MessageBox.Show(message, "UndertaleModTool", MessageBoxButton.YesNo, icon);
        }
        public static void ShowWarning(string message, bool wait = true)
        {
            if (wait)
                MessageBox.Show(message, "UndertaleModTool", MessageBoxButton.OK, MessageBoxImage.Warning);
            else
                _ = Task.Run(() => MessageBox.Show(message, "UndertaleModTool", MessageBoxButton.OK, MessageBoxImage.Warning));
        }
        public static void ShowError(string message, bool wait = true)
        {
            if (wait)
                MessageBox.Show(message, "UndertaleModTool", MessageBoxButton.OK, MessageBoxImage.Error);
            else
                _ = Task.Run(() => MessageBox.Show(message, "UndertaleModTool", MessageBoxButton.OK, MessageBoxImage.Error));
        }

        public void SetUMTConsoleText(string message)
        {
            this.Dispatcher.Invoke(() =>
            {
                CommandBox.Text = message;
            });
        }
        public void SetFinishedMessage(bool isFinishedMessageEnabled)
        {
            this.Dispatcher.Invoke(() =>
            {
                FinishedMessageEnabled = isFinishedMessageEnabled;
            });
        }

        public string SimpleTextInput(string titleText, string labelText, string defaultInputBoxText, bool isMultiline, bool showDialog = true)
        {
            TextInput input = new TextInput(labelText, titleText, defaultInputBoxText, isMultiline);

            System.Windows.Forms.DialogResult result = System.Windows.Forms.DialogResult.None;
            if (showDialog)
            {
                result = input.ShowDialog();
                input.Dispose();

                if (result == System.Windows.Forms.DialogResult.OK)
                    return input.ReturnString;            //values preserved after close
                else
                    return null;
            }
            else //if we don't need to wait for result
            {
                input.Show();
                return null;
                //no need to call input.Dispose(), because if form wasn't shown modally, Form.Close() (or closing it with "X") also calls Dispose()
            }
        }

        public void SimpleTextOutput(string titleText, string labelText, string message, bool isMultiline)
        {
            TextInput textOutput = new TextInput(labelText, titleText, message, isMultiline, true); //read-only mode
            textOutput.Show();
        }
        public async Task ClickableSearchOutput(string title, string query, int resultsCount, IOrderedEnumerable<KeyValuePair<string, List<string>>> resultsDict, bool showInDecompiledView, IOrderedEnumerable<string> failedList = null)
        {
            await Task.Delay(150); //wait until progress bar status is displayed

<<<<<<< HEAD
            ClickableTextOutput textOutput = new(title, query, resultsCount, resultsDict, showInDecompiledView, failedList);
=======
            ClickableTextOutput textOutput = new(title, query, resultsCount, resultsDict, editorDecompile, failedList);
>>>>>>> a59f6845

            await textOutput.Dispatcher.InvokeAsync(textOutput.GenerateResults);
            _ = Task.Factory.StartNew(textOutput.FillingNotifier, TaskCreationOptions.LongRunning); //"LongRunning" = prefer creating a new thread

            textOutput.Show();

            PlayInformationSound();
        }
        public async Task ClickableSearchOutput(string title, string query, int resultsCount, IDictionary<string, List<string>> resultsDict, bool showInDecompiledView, IEnumerable<string> failedList = null)
        {
            await Task.Delay(150);

            ClickableTextOutput textOutput = new(title, query, resultsCount, resultsDict, showInDecompiledView, failedList);

            await textOutput.Dispatcher.InvokeAsync(textOutput.GenerateResults);
            _ = Task.Factory.StartNew(textOutput.FillingNotifier, TaskCreationOptions.LongRunning);

            textOutput.Show();

            PlayInformationSound();
        }

        public void ScriptOpenURL(string url)
        {
            OpenBrowser(url);
        }

        public string ScriptInputDialog(string title, string label, string defaultInput, string cancelText, string submitText, bool isMultiline, bool preventClose)
        {
            TextInputDialog dlg = new TextInputDialog(title, label, defaultInput, cancelText, submitText, isMultiline, preventClose);
            bool? dlgResult = dlg.ShowDialog();

            if (!dlgResult.HasValue || dlgResult == false)
            {
                // returns null (not an empty!!!) string if the dialog has been closed, or an error has occured.
                return null;
            }

            // otherwise just return the input (it may be empty aka .Length == 0).
            return dlg.InputText;
        }

        private async void MenuItem_RunBuiltinScript_Item_Click(object sender, RoutedEventArgs e)
        {
            string path = (string)(sender as MenuItem).CommandParameter;
            await RunScript(path);
        }

        private async void MenuItem_RunOtherScript_Click(object sender, RoutedEventArgs e)
        {
            OpenFileDialog dlg = new OpenFileDialog();

            dlg.DefaultExt = "csx";
            dlg.Filter = "Scripts (.csx)|*.csx|All files|*";

            if (dlg.ShowDialog() == true)
            {
                await RunScript(dlg.FileName);
            }
        }

        private void MenuItem_GitHub_Click(object sender, RoutedEventArgs e)
        {
            OpenBrowser("https://github.com/krzys-h/UndertaleModTool");
        }

        private void MenuItem_About_Click(object sender, RoutedEventArgs e)
        {
            MessageBox.Show("UndertaleModTool by krzys_h\nVersion " + Version, "About", MessageBoxButton.OK);
        }

        /// From https://github.com/AvaloniaUI/Avalonia/blob/master/src/Avalonia.Dialogs/AboutAvaloniaDialog.xaml.cs
        public static void OpenBrowser(string url)
        {
            try
            {
                if (RuntimeInformation.IsOSPlatform(OSPlatform.Linux))
                {
                    using (var process = Process.Start(
                        new ProcessStartInfo
                        {
                            FileName = "/bin/sh",
                            Arguments = $"-c \"{$"xdg-open {url}".Replace("\"", "\\\"")}\"",
                            RedirectStandardOutput = true,
                            UseShellExecute = false,
                            CreateNoWindow = true,
                            WindowStyle = ProcessWindowStyle.Hidden
                        }
                    )) { }
                }
                else
                {
                    using (var process = Process.Start(new ProcessStartInfo
                    {
                        FileName = RuntimeInformation.IsOSPlatform(OSPlatform.Windows) ? url : "open",
                        Arguments = RuntimeInformation.IsOSPlatform(OSPlatform.OSX) ? $"{url}" : "",
                        CreateNoWindow = true,
                        UseShellExecute = RuntimeInformation.IsOSPlatform(OSPlatform.Windows)
                    })) { }
                }
            }
            catch (Exception e)
            {
                MessageBox.Show("Failed to open browser!\n" + e.ToString());
            }
        }

        public static void OpenFolder(string folder)
        {
            if (!folder.EndsWith(Path.DirectorySeparatorChar))
                folder += Path.DirectorySeparatorChar;

            try
            {
                Process.Start(new ProcessStartInfo()
                {
                    FileName = folder,
                    UseShellExecute = true,
                    Verb = "Open"
                });
            }
            catch (Exception e)
            {
                MessageBox.Show("Failed to open folder!\n" + e.ToString());
            }
        }


        private async Task<HttpResponseMessage> HttpGetAsync(string uri)
        {
            try
            {
                return await httpClient.GetAsync(uri);
            }
            catch (Exception exp) when (exp is not NullReferenceException)
            {
                return null;
            }
        }
        public async void UpdateApp(SettingsWindow window)
        {
            window.UpdateButtonEnabled = false;

            httpClient = new();
            httpClient.DefaultRequestHeaders.Accept.Clear();
            httpClient.DefaultRequestHeaders.Accept.Add(new MediaTypeWithQualityHeaderValue("application/vnd.github.v3+json"));
            httpClient.DefaultRequestHeaders.UserAgent.Add(new ProductInfoHeaderValue("UndertaleModTool", Version));

            double bytesToMB = 1024 * 1024;

            if (!Environment.Is64BitOperatingSystem)
            {
                if (ShowQuestion("Your operating system is 32-bit.\n" +
                                 "32-bit (x86) version of UndertaleModTool is obsolete.\n" +
                                 "Do you want to continue anyway?", MessageBoxImage.Error) != MessageBoxResult.Yes)
                {
                    window.UpdateButtonEnabled = true;
                    return;
                }
            }

            string sysDriveLetter = Path.GetTempPath()[0].ToString();
            if ((new DriveInfo(sysDriveLetter).AvailableFreeSpace / bytesToMB) < 500)
            {
                ShowError($"Not enough space on the system drive {sysDriveLetter} - at least 500 MB is required.");
                window.UpdateButtonEnabled = true;
                return;
            }

            bool isNonSingleFile = File.Exists(Path.Combine(ExePath, "UndertaleModTool.dll"));
            string assemblyLocation = AppDomain.CurrentDomain.GetAssemblies()
                                      .First(x => x.GetName().Name.StartsWith("System.Collections")).Location; // any of currently used assemblies
            bool isSelfContained = !Regex.Match(assemblyLocation, @"C:\\Program Files( \(x86\))*\\dotnet\\shared\\").Success;

            string baseUrl = "https://api.github.com/repos/krzys-h/UndertaleModTool/actions/";
            string detectedActionName = $"Build tool{(isSelfContained ? " NET Bundled" : "")}{(isNonSingleFile ? " non-single file" : "")}";

            // Fetch the latest workflow run
            var result = await HttpGetAsync(baseUrl + "runs?branch=master&status=success&per_page=20");
            if (result?.IsSuccessStatusCode != true)
            {
                string errText = $"{(result is null ? "Check your internet connection." : $"HTTP error - {result.ReasonPhrase}.")}";
                ShowError($"Failed to fetch latest build!\n{errText}");
                window.UpdateButtonEnabled = true;
                return;
            }
            // Parse it as JSON
            var actionInfo = JObject.Parse(await result.Content.ReadAsStringAsync());
            var actionList = (JArray)actionInfo["workflow_runs"];
            JObject action = null;

            for (int index = 0; index < actionList.Count; index++)
            {
                var currentAction = (JObject)actionList[index];
                if (currentAction["name"].ToString() == detectedActionName)
                {
                    action = currentAction;
                    break;
                }
            }
            if (action == null)
            {
                ShowError($"Failed to find latest build!\nDetected action name - {detectedActionName}");
                window.UpdateButtonEnabled = true;
                return;
            }

            DateTime currDate = File.GetLastWriteTime(Path.Combine(ExePath, "UndertaleModTool.exe"));
            DateTime lastDate = (DateTime)action["updated_at"];
            if (lastDate.Subtract(currDate).Minutes <= 10)
                if (ShowQuestion("UndertaleModTool is already up to date.\nUpdate anyway?") != MessageBoxResult.Yes)
                {
                    window.UpdateButtonEnabled = true;
                    return;
                }

            var result2 = await HttpGetAsync($"{baseUrl}runs/{action["id"]}/artifacts"); // Grab information about the artifacts
            if (result2?.IsSuccessStatusCode != true)
            {
                string errText = $"{(result2 is null ? "Check your internet connection." : $"HTTP error - {result2.ReasonPhrase}.")}";
                ShowError($"Failed to fetch latest build!\n{errText}");
                window.UpdateButtonEnabled = true;
                return;
            }

            var artifactInfo = JObject.Parse(await result2.Content.ReadAsStringAsync()); // And now parse them as JSON
            var artifactList = (JArray) artifactInfo["artifacts"];                       // Grab the array of artifacts

            if (Environment.Is64BitOperatingSystem && !Environment.Is64BitProcess)
            {
                if (ShowQuestion("Detected 32-bit (x86) version of UndertaleModTool on the 64-bit operating system.\n" +
                                 "It's highly recommended to use the 64-bit version instead.\n" +
                                 "Download that?") != MessageBoxResult.Yes)
                {
                    window.UpdateButtonEnabled = true;
                    return;
                }
            }

            JObject artifact = null;
            for (int index = 0; index < artifactList.Count; index++) {
                var currentArtifact = (JObject) artifactList[index];
                string artifactName = (string)currentArtifact["name"];

                if (Environment.Is64BitOperatingSystem)
                {
                    if (artifactName.Contains("x64"))
                        artifact = currentArtifact;
                }
                else if (artifactName.Contains("x86"))
                    artifact = currentArtifact;
            }
            if (artifact is null)
            {
                ShowError("Failed to find the artifact!");
                window.UpdateButtonEnabled = true;
                return;
            }

            // Github doesn't let anonymous users download artifacts, so let's use nightly.link

            string baseDownloadUrl = artifact["archive_download_url"].ToString();
            string downloadUrl = baseDownloadUrl.Replace("api.github.com/repos", "nightly.link").Replace("/zip", ".zip");

            string tempFolder = Path.Combine(Path.GetTempPath(), "UndertaleModTool");
            Directory.CreateDirectory(tempFolder); // We're about to download, so make sure the download dir actually exists
            File.WriteAllText(Path.Combine(tempFolder, "detectedActionName.txt"), detectedActionName); // for debugging purposes (will be removed later)

            // It's time to download; let's use a cool progress bar
            scriptDialog = new("Downloading", "Downloading new version...")
            {
                PreventClose = true,
                Owner = this,
                StatusText = "Downloaded MB: 0.00"
            };
            SetProgressBar();

            using (WebClient webClient = new())
            {
                bool end = false;
                bool ended = false;
                string downloaded = "0.00";

                webClient.DownloadProgressChanged += new DownloadProgressChangedEventHandler((sender, e) =>
                {
                    if (!end)
                        downloaded = (e.BytesReceived / bytesToMB).ToString("F2", CultureInfo.InvariantCulture);
                });
                webClient.DownloadFileCompleted += new AsyncCompletedEventHandler((sender, e) =>
                {
                    end = true;

                    HideProgressBar();
                    _ = Task.Run(() =>
                    {
                        // wait until progress bar updater loop is finished
                        while (!ended)
                            Thread.Sleep(100);
                        
                        scriptDialog = null;
                    });

                    if (e.Error is not null)
                    {
                        string errMsg;

                        if (e.Error.InnerException?.InnerException is Exception ex)
                        {
                            if (ex.Message.StartsWith("Unable to read data")
                                && e.Error.InnerException.Message.StartsWith("The SSL connection could not be established"))
                            {
                                errMsg = "Failed to download new version of UndertaleModTool.\n" +
                                         "Error - The SSL connection could not be established.";

                                bool isWin7 = Environment.OSVersion.Version.Major == 6;
                                string win7upd = "\nProbably, you need to install Windows update KB2992611.\n" +
                                                 "Open the update download page?";

                                if (isWin7)
                                {
                                    if (ShowQuestion(errMsg + win7upd, MessageBoxImage.Error) == MessageBoxResult.Yes)
                                        OpenBrowser("https://www.microsoft.com/en-us/download/details.aspx?id=44622");

                                    window.UpdateButtonEnabled = true;
                                    return;
                                }
                            }
                            else
                                errMsg = ex.Message;
                        }
                        else if (e.Error.InnerException is Exception ex1)
                            errMsg = ex1.Message;
                        else
                            errMsg = e.Error.Message;

                        ShowError($"Failed to download new version of UndertaleModTool.\nError - {errMsg}.");
                        window.UpdateButtonEnabled = true;
                        return;
                    }

                    string updaterFolder = Path.Combine(ExePath, "Updater");
                    if (!File.Exists(Path.Combine(updaterFolder, "UndertaleModToolUpdater.exe")))
                    {
                        ShowError("Updater not found! Aborting update, report this to the devs!\nLocation checked: " + updaterFolder);
                        window.UpdateButtonEnabled = true;
                        return;
                    }

                    string updaterFolderTemp = Path.Combine(tempFolder, "Updater");
                    try
                    {
                        if (Directory.Exists(updaterFolderTemp))
                            Directory.Delete(updaterFolderTemp, true);

                        Directory.CreateDirectory(updaterFolderTemp);
                        foreach (string file in Directory.GetFiles(updaterFolder))
                        {
                            File.Copy(file, Path.Combine(updaterFolderTemp, Path.GetFileName(file)));
                        }
                    }
                    catch (Exception ex)
                    {
                        ShowError($"Can't copy the updater app to the temporary folder.\n{ex}");
                        window.UpdateButtonEnabled = true;
                        return;
                    }
                    File.WriteAllText(Path.Combine(updaterFolderTemp, "actualAppFolder"), ExePath);

                    window.UpdateButtonEnabled = true;

                    ShowMessage("UndertaleModTool will now close to finish the update.");

                    Process.Start(new ProcessStartInfo(Path.Combine(updaterFolderTemp, "UndertaleModToolUpdater.exe"))
                    {
                        WorkingDirectory = updaterFolderTemp
                    });

                    CloseOtherWindows();

                    Closing -= DataWindow_Closing; // disable "on window closed" event handler
                    Close();
                });

                _ = Task.Run(() =>
                {
                    while (!end)
                    {
                        try
                        {
                            UpdateProgressStatus($"Downloaded MB: {downloaded}");
                        }
                        catch {}

                        Thread.Sleep(100);
                    }

                    ended = true;
                });

                webClient.DownloadFileAsync(new Uri(downloadUrl), Path.GetTempPath() + "UndertaleModTool\\Update.zip");
            }
        }

        private async void Command_Run(object sender, ExecutedRoutedEventArgs e)
        {
            if (Data == null)
            {
                ScriptError("Nothing to run!");
                return;
            }
            if ((!WasWarnedAboutTempRun) && SettingsWindow.TempRunMessageShow)
            {
                ScriptMessage(@"WARNING:
Temp running the game does not permanently 
save your changes. Please ""Save"" the game
to save your changes. Closing UndertaleModTool
without using the ""Save"" option can
result in loss of work.");
                WasWarnedAboutTempRun = true;
            }
            bool saveOk = true;
            string oldFilePath = FilePath;
            bool oldDisableDebuggerState = true;
            int oldSteamValue = 0;
            oldDisableDebuggerState = Data.GeneralInfo.DisableDebugger;
            oldSteamValue = Data.GeneralInfo.SteamAppID;
            Data.GeneralInfo.SteamAppID = 0;
            Data.GeneralInfo.DisableDebugger = true;
            string TempFilesFolder = (oldFilePath != null ? Path.Combine(Path.GetDirectoryName(oldFilePath), "MyMod.temp") : "");
            await SaveFile(TempFilesFolder, false);
            Data.GeneralInfo.SteamAppID = oldSteamValue;
            FilePath = oldFilePath;
            Data.GeneralInfo.DisableDebugger = oldDisableDebuggerState;
            if (TempFilesFolder == null)
            {
                ShowWarning("Temp folder is null.");
                return;
            }
            else if (saveOk)
            {
                string gameExeName = Data?.GeneralInfo?.Filename?.Content;
                if (gameExeName == null || FilePath == null)
                {
                    ScriptError("Null game executable name or location");
                    return;
                }
                string gameExePath = System.IO.Path.Combine(System.IO.Path.GetDirectoryName(FilePath), gameExeName + ".exe");
                if (!File.Exists(gameExePath))
                {
                    ScriptError("Cannot find game executable path, expected: " + gameExePath);
                    return;
                }
                if (!File.Exists(TempFilesFolder))
                {
                    ScriptError("Cannot find game path, expected: " + TempFilesFolder);
                    return;
                }
                if (gameExeName != null)
                    Process.Start(gameExePath, "-game \"" + TempFilesFolder + "\" -debugoutput \"" + Path.ChangeExtension(TempFilesFolder, ".gamelog.txt") + "\"");
            }
            else if (!saveOk)
            {
                ShowWarning("Temp save failed, cannot run.");
                return;
            }
            if (File.Exists(TempFilesFolder))
            {
                await Task.Delay(3000);
                //File.Delete(TempFilesFolder);
            }
        }
        private async void Command_RunSpecial(object sender, ExecutedRoutedEventArgs e)
        {
            if (Data == null)
                return;

            bool saveOk = true;
            if (!Data.GeneralInfo.DisableDebugger)
            {
                if (ShowQuestion("The game has the debugger enabled. Would you like to disable it so the game will run?") == MessageBoxResult.Yes)
                {
                    Data.GeneralInfo.DisableDebugger = true;
                    if (!await DoSaveDialog())
                    {
                        ShowError("You must save your changes to run.");
                        Data.GeneralInfo.DisableDebugger = false;
                        return;
                    }
                }
                else
                {
                    ShowError("Use the \"Run game using debugger\" option to run this game.");
                    return;
                }
            }
            else
            {
                Data.GeneralInfo.DisableDebugger = true;
                if (ShowQuestion("Save changes first?") == MessageBoxResult.Yes)
                    saveOk = await DoSaveDialog();
            }

            if (FilePath == null)
            {
                ShowWarning("The file must be saved in order to be run.");
            }
            else if (saveOk)
            {
                RuntimePicker picker = new RuntimePicker();
                picker.Owner = this;
                var runtime = picker.Pick(FilePath, Data);
                if (runtime != null)
                    Process.Start(runtime.Path, "-game \"" + FilePath + "\" -debugoutput \"" + Path.ChangeExtension(FilePath, ".gamelog.txt") + "\"");
            }
        }

        private async void Command_RunDebug(object sender, ExecutedRoutedEventArgs e)
        {
            if (Data == null)
                return;

            bool origDbg = Data.GeneralInfo.DisableDebugger;
            Data.GeneralInfo.DisableDebugger = false;

            bool saveOk = await DoSaveDialog(true);
            if (FilePath == null)
            {
                ShowWarning("The file must be saved in order to be run.");
            }
            else if (saveOk)
            {
                RuntimePicker picker = new RuntimePicker();
                picker.Owner = this;
                var runtime = picker.Pick(FilePath, Data);
                if (runtime == null)
                    return;
                if (runtime.DebuggerPath == null)
                {
                    MessageBox.Show("The selected runtime does not support debugging.", "Run error", MessageBoxButton.OK, MessageBoxImage.Error);
                    return;
                }


                string tempProject = Path.GetTempFileName().Replace(".tmp", ".gmx");
                File.WriteAllText(tempProject, @"<!-- Without this file the debugger crashes, but it doesn't actually need to contain anything! -->
<assets>
  <Configs name=""configs"">
    <Config>Configs\Default</Config>
  </Configs>
  <NewExtensions/>
  <sounds name=""sound""/>
  <sprites name=""sprites""/>
  <backgrounds name=""background""/>
  <paths name=""paths""/>
  <objects name=""objects""/>
  <rooms name=""rooms""/>
  <help/>
  <TutorialState>
    <IsTutorial>0</IsTutorial>
    <TutorialName></TutorialName>
    <TutorialPage>0</TutorialPage>
  </TutorialState>
</assets>");

                Process.Start(runtime.Path, "-game \"" + FilePath + "\" -debugoutput \"" + Path.ChangeExtension(FilePath, ".gamelog.txt") + "\"");
                Process.Start(runtime.DebuggerPath, "-d=\"" + Path.ChangeExtension(FilePath, ".yydebug") + "\" -t=\"127.0.0.1\" -tp=" + Data.GeneralInfo.DebuggerPort + " -p=\"" + tempProject + "\"");
            }
            Data.GeneralInfo.DisableDebugger = origDbg;
        }

        private void Command_Settings(object sender, ExecutedRoutedEventArgs e)
        {
            SettingsWindow settings = new SettingsWindow();
            settings.Owner = this;
            settings.ShowDialog();
        }

        private void SearchBox_TextChanged(object sender, TextChangedEventArgs e)
        {
            UpdateTree();
        }

        public void UpdateObjectLabel(object obj)
        {
            int foundIndex = obj is UndertaleNamedResource ? Data.IndexOf(obj as UndertaleNamedResource, false) : -1;
            SetIDString(foundIndex == -1 ? "None" : (foundIndex == -2 ? "N/A" : Convert.ToString(foundIndex)));
        }

        public void ChangeSelection(object newSelection)
        {
            SelectionHistory.Add(Selected);
            Selected = newSelection;
            UpdateObjectLabel(newSelection);
        }
        public void HighlightObject(object obj, bool silent = true)
        {
            UndertaleResource res = obj as UndertaleResource;
            if (res is null)
            {
                if (!silent)
                    ShowWarning($"Can't highlight the object - it's null or isn't a UndertaleResource.");

                return;
            }

            string objName = null;
            if (obj is not UndertaleNamedResource)
            {
                if (obj is UndertaleVariable var)
                    objName = var.Name?.Content;
            }
            else
                objName = (res as UndertaleNamedResource).Name?.Content;

            ScrollViewer mainTreeViewer = FindVisualChild<ScrollViewer>(MainTree);
            Type objType = res.GetType();

            TreeViewItem resListView = (MainTree.Items[0] as TreeViewItem).Items.Cast<TreeViewItem>()
                                                                                .FirstOrDefault(x => (x.ItemTemplate?.DataType as Type) == objType);
            IList resList;
            try
            {
                resList = Data[res.GetType()] as IList;
            }
            catch (Exception ex)
            {
                if (!silent)
                    ShowWarning($"Can't highlight the object \"{objName}\".\nError - {ex.Message}");

                return;
            }

            if (resListView is null)
            {
                if (!silent)
                    ShowWarning($"Can't highlight the object \"{objName}\" - element with object list not found.");

                return;
            }

            double initOffsetV = mainTreeViewer.VerticalOffset;
            double initOffsetH = mainTreeViewer.HorizontalOffset;
            bool initExpanded = resListView.IsExpanded;

            resListView.IsExpanded = true;
            resListView.BringIntoView();
            resListView.UpdateLayout();

            VirtualizingStackPanel resPanel = FindVisualChild<VirtualizingStackPanel>(resListView);
            if (resPanel.Children.Count > 0)
            {
                (resPanel.Children[0] as TreeViewItem).BringIntoView();
                mainTreeViewer.UpdateLayout();

                double firstElemOffset = mainTreeViewer.VerticalOffset + (resPanel.Children[0] as TreeViewItem).TransformToAncestor(mainTreeViewer).Transform(new Point(0, 0)).Y;
                mainTreeViewer.ScrollToVerticalOffset(firstElemOffset + ((resList.IndexOf(obj) + 1) * 16) - (mainTreeViewer.ViewportHeight / 2));
            }
            mainTreeViewer.UpdateLayout();

            if (resListView.ItemContainerGenerator.ContainerFromItem(obj) is TreeViewItem resItem)
            {
                Highlighted = resItem.DataContext;
                resItem.IsSelected = true;

                mainTreeViewer.UpdateLayout();
                mainTreeViewer.ScrollToHorizontalOffset(0);
            }
            else
            {
                // revert visual changes
                resListView.IsExpanded = initExpanded;
                resListView.UpdateLayout();
                mainTreeViewer.ScrollToVerticalOffset(initOffsetV);
                mainTreeViewer.ScrollToHorizontalOffset(initOffsetH);
                resListView.UpdateLayout();
            }
        }

        private void BackButton_Click(object sender, RoutedEventArgs e)
        {
            Selected = SelectionHistory.Last();
            SelectionHistory.RemoveAt(SelectionHistory.Count - 1);
            UpdateObjectLabel(Selected);
        }

        public void EnsureDataLoaded()
        {
            if (Data == null)
            {
                throw new ScriptException("Please load data.win first!");
            }
        }

        private async void MenuItem_OffsetMap_Click(object sender, RoutedEventArgs e)
        {
            OpenFileDialog dlg = new OpenFileDialog();

            dlg.DefaultExt = "win";
            dlg.Filter = "Game Maker Studio data files (.win, .unx, .ios, .droid)|*.win;*.unx;*.ios;*.droid|All files|*";

            if (dlg.ShowDialog() == true)
            {
                SaveFileDialog dlgout = new SaveFileDialog();

                dlgout.DefaultExt = "txt";
                dlgout.Filter = "Text files (.txt)|*.txt|All files|*";
                dlgout.FileName = dlg.FileName + ".offsetmap.txt";

                if (dlgout.ShowDialog() == true)
                {
                    LoaderDialog dialog = new LoaderDialog("Generating", "Loading, please wait...");
                    dialog.Owner = this;
                    Task t = Task.Run(() =>
                    {
                        try
                        {
                            using (var stream = new FileStream(dlg.FileName, FileMode.Open, FileAccess.Read))
                            {
                                var offsets = UndertaleIO.GenerateOffsetMap(stream);
                                using (var writer = File.CreateText(dlgout.FileName))
                                {
                                    foreach (var off in offsets.OrderBy((x) => x.Key))
                                    {
                                        writer.WriteLine(off.Key.ToString("X8") + " " + off.Value.ToString().Replace("\n", "\\\n"));
                                    }
                                }
                            }
                        }
                        catch (Exception ex)
                        {
                            MessageBox.Show("An error occured while trying to load:\n" + ex.Message, "Load error", MessageBoxButton.OK, MessageBoxImage.Error);
                        }

                        Dispatcher.Invoke(() =>
                        {
                            dialog.Hide();
                        });
                    });
                    dialog.ShowDialog();
                    await t;
                }
            }
        }
    }

    public class GeneralInfoEditor
    {
        public UndertaleGeneralInfo GeneralInfo { get; private set; }
        public UndertaleOptions Options { get; private set; }
        public UndertaleLanguage Language { get; private set; }

        public GeneralInfoEditor(UndertaleGeneralInfo generalInfo, UndertaleOptions options, UndertaleLanguage language)
        {
            this.GeneralInfo = generalInfo;
            this.Options = options;
            this.Language = language;
        }
    }

    public class GlobalInitEditor
    {
        public IList<UndertaleGlobalInit> GlobalInits { get; private set; }

        public GlobalInitEditor(IList<UndertaleGlobalInit> globalInits)
        {
            this.GlobalInits = globalInits;
        }
    }

    public class GameEndEditor
    {
        public IList<UndertaleGlobalInit> GameEnds { get; private set; }

        public GameEndEditor(IList<UndertaleGlobalInit> GameEnds)
        {
            this.GameEnds = GameEnds;
        }
    }

    public class DescriptionView
    {
        public string Heading { get; private set; }
        public string Description { get; private set; }

        public DescriptionView(string heading, string description)
        {
            Heading = heading;
            Description = description;
        }
    }
}<|MERGE_RESOLUTION|>--- conflicted
+++ resolved
@@ -2120,11 +2120,7 @@
         {
             await Task.Delay(150); //wait until progress bar status is displayed
 
-<<<<<<< HEAD
             ClickableTextOutput textOutput = new(title, query, resultsCount, resultsDict, showInDecompiledView, failedList);
-=======
-            ClickableTextOutput textOutput = new(title, query, resultsCount, resultsDict, editorDecompile, failedList);
->>>>>>> a59f6845
 
             await textOutput.Dispatcher.InvokeAsync(textOutput.GenerateResults);
             _ = Task.Factory.StartNew(textOutput.FillingNotifier, TaskCreationOptions.LongRunning); //"LongRunning" = prefer creating a new thread
