--- conflicted
+++ resolved
@@ -1,128 +1,86 @@
-﻿<local:DataUserControl x:Class="UndertaleModTool.UndertaleEmbeddedTextureEditor"
-             xmlns="http://schemas.microsoft.com/winfx/2006/xaml/presentation"
-             xmlns:x="http://schemas.microsoft.com/winfx/2006/xaml"
-             xmlns:mc="http://schemas.openxmlformats.org/markup-compatibility/2006" 
-             xmlns:d="http://schemas.microsoft.com/expression/blend/2008" 
-             xmlns:local="clr-namespace:UndertaleModTool"
-             xmlns:undertale="clr-namespace:UndertaleModLib.Models;assembly=UndertaleModLib"
-             mc:Ignorable="d" 
-             d:DesignHeight="450" d:DesignWidth="800" d:DataContext="{d:DesignInstance undertale:UndertaleEmbeddedTexture}">
-    <UserControl.Resources>
-        <local:BooleanToVisibilityConverter x:Key="BoolFalseToVisConverter" local:trueValue="Collapsed" local:falseValue="Visible"/>
-        <local:TextureLoadedWrapper x:Key="TextureLoadedWrapper"/>
-    </UserControl.Resources>
-    <Grid>
-        <Grid.ColumnDefinitions>
-            <ColumnDefinition Width="1*"/>
-            <ColumnDefinition Width="3*"/>
-        </Grid.ColumnDefinitions>
-        <Grid.RowDefinitions>
-            <RowDefinition Height="Auto"/>
-            <RowDefinition Height="Auto"/>
-            <RowDefinition Height="Auto"/>
-            <RowDefinition Height="Auto"/>
-            <RowDefinition Height="Auto"/>
-        </Grid.RowDefinitions>
-
-        <TextBlock Grid.Row="0" Grid.Column="0" Margin="3">Scaled</TextBlock>
-        <TextBox Grid.Row="0" Grid.Column="1" Margin="3" Text="{Binding Scaled}"/>
-
-        <TextBlock Grid.Row="1" Grid.Column="0" Margin="3" Visibility="{Binding DataContext.IsGMS2, Mode=OneTime, RelativeSource={RelativeSource FindAncestor, AncestorType={x:Type local:MainWindow}}}">Generated mips</TextBlock>
-        <TextBox Grid.Row="1" Grid.Column="1" Margin="3" Text="{Binding GeneratedMips}" Visibility="{Binding DataContext.IsGMS2, Mode=OneTime, RelativeSource={RelativeSource FindAncestor, AncestorType={x:Type local:MainWindow}}}"/>
-
-        <TextBlock Grid.Row="2" Grid.Column="0" Margin="3">Size</TextBlock>
-        <Grid Grid.Row="2" Grid.Column="1">
-            <Grid.ColumnDefinitions>
-                <ColumnDefinition Width="*"/>
-                <ColumnDefinition Width="*"/>
-            </Grid.ColumnDefinitions>
-            <TextBox Grid.Column="0" Name="TexWidth" Margin="3" Text="{Binding TextureData.Width, Mode=OneWay}" IsReadOnly="True"/>
-            <TextBox Grid.Column="1" Name="TexHeight" Margin="3" Text="{Binding TextureData.Height, Mode=OneWay}" IsReadOnly="True"/>
-<<<<<<< HEAD
-        </Grid>
-
-        <TextBlock Grid.Row="3" Grid.Column="4" Margin="3" Foreground="Red" Visibility="{Binding TextureLoaded, Mode=OneWay, Converter={StaticResource BoolFalseToVisConverter}}">Warning: Texture failed to load!</TextBlock>
-        
-        <Grid Grid.Row="4" Grid.Column="0" Grid.ColumnSpan="2" Margin="3">
-            <Grid.ColumnDefinitions>
-                <ColumnDefinition Width="*"/>
-                <ColumnDefinition Width="*"/>
-                <ColumnDefinition Width="*"/>
-            </Grid.ColumnDefinitions>
-
-            <Grid.RowDefinitions>
-                <RowDefinition Height="Auto"/>
-                <RowDefinition Height="Auto"/>
-            </Grid.RowDefinitions>
-
-            <Viewbox Grid.Row="0" Grid.Column="0" Grid.ColumnSpan="3" Stretch="Uniform" StretchDirection="DownOnly"
-                     SnapsToDevicePixels="True" RenderOptions.BitmapScalingMode="NearestNeighbor">
-                <Border>
-                    <Border.Background>
-                        <DrawingBrush Stretch="None" TileMode="Tile" Viewport="0,0,20,20" ViewportUnits="Absolute">
-                            <DrawingBrush.Drawing>
-                                <DrawingGroup>
-                                    <GeometryDrawing Geometry="M0,0 L20,0 20,20, 0,20Z" Brush="White"/>
-                                    <GeometryDrawing Geometry="M0,10 L20,10 20,20, 10,20 10,0 0,0Z" Brush="LightGray"/>
-                                </DrawingGroup>
-                            </DrawingBrush.Drawing>
-                        </DrawingBrush>
-                    </Border.Background>
-
-                    <Image Source="{Binding TextureData.TextureBlob, Mode=OneWay}" MouseLeftButtonDown="Image_MouseLeftButtonDown"/>
-                </Border>
-            </Viewbox>
-
-            <local:Button Grid.Row="1" Grid.Column="0" Content="Import" Click="Import_Click"/>
-            <local:Button Grid.Row="1" Grid.Column="3" Content="Export" Click="Export_Click"/>
-        </Grid>
-    </Grid>
-</local:DataUserControl>
-=======
-        </Grid>
-
-        <TextBlock Grid.Row="3" Grid.Column="4" Margin="3" Foreground="Red" Text="Warning: Texture failed to load!">
-            <TextBlock.Visibility>
-                <MultiBinding Converter="{StaticResource TextureLoadedWrapper}" Mode="OneWay">
-                    <Binding Path="TextureLoaded" Mode="OneWay"/>
-                    <Binding Path="TextureExternal" Mode="OneWay"/>
-                </MultiBinding>
-            </TextBlock.Visibility>
-        </TextBlock>
-        
-        <Grid Grid.Row="4" Grid.Column="0" Grid.ColumnSpan="2" Margin="3">
-            <Grid.ColumnDefinitions>
-                <ColumnDefinition Width="*"/>
-                <ColumnDefinition Width="*"/>
-                <ColumnDefinition Width="*"/>
-            </Grid.ColumnDefinitions>
-
-            <Grid.RowDefinitions>
-                <RowDefinition Height="Auto"/>
-                <RowDefinition Height="Auto"/>
-            </Grid.RowDefinitions>
-
-            <Viewbox Grid.Row="0" Grid.Column="0" Grid.ColumnSpan="3" Stretch="Uniform" StretchDirection="DownOnly"
-                     SnapsToDevicePixels="True" RenderOptions.BitmapScalingMode="NearestNeighbor">
-                <Border>
-                    <Border.Background>
-                        <DrawingBrush Stretch="None" TileMode="Tile" Viewport="0,0,20,20" ViewportUnits="Absolute">
-                            <DrawingBrush.Drawing>
-                                <DrawingGroup>
-                                    <GeometryDrawing Geometry="M0,0 L20,0 20,20, 0,20Z" Brush="White"/>
-                                    <GeometryDrawing Geometry="M0,10 L20,10 20,20, 10,20 10,0 0,0Z" Brush="LightGray"/>
-                                </DrawingGroup>
-                            </DrawingBrush.Drawing>
-                        </DrawingBrush>
-                    </Border.Background>
-
-                    <Image Source="{Binding TextureData.TextureBlob, Mode=OneWay}" MouseLeftButtonDown="Image_MouseLeftButtonDown"/>
-                </Border>
-            </Viewbox>
-
-            <Button Grid.Row="1" Grid.Column="0" Content="Import" Click="Import_Click"/>
-            <Button Grid.Row="1" Grid.Column="3" Content="Export" Click="Export_Click"/>
-        </Grid>
-    </Grid>
-</local:DataUserControl>
->>>>>>> c13cba9d
+﻿<local:DataUserControl x:Class="UndertaleModTool.UndertaleEmbeddedTextureEditor"
+             xmlns="http://schemas.microsoft.com/winfx/2006/xaml/presentation"
+             xmlns:x="http://schemas.microsoft.com/winfx/2006/xaml"
+             xmlns:mc="http://schemas.openxmlformats.org/markup-compatibility/2006" 
+             xmlns:d="http://schemas.microsoft.com/expression/blend/2008" 
+             xmlns:local="clr-namespace:UndertaleModTool"
+             xmlns:undertale="clr-namespace:UndertaleModLib.Models;assembly=UndertaleModLib"
+             mc:Ignorable="d" 
+             d:DesignHeight="450" d:DesignWidth="800" d:DataContext="{d:DesignInstance undertale:UndertaleEmbeddedTexture}">
+    <UserControl.Resources>
+        <local:BooleanToVisibilityConverter x:Key="BoolFalseToVisConverter" local:trueValue="Collapsed" local:falseValue="Visible"/>
+        <local:TextureLoadedWrapper x:Key="TextureLoadedWrapper"/>
+    </UserControl.Resources>
+    <Grid>
+        <Grid.ColumnDefinitions>
+            <ColumnDefinition Width="1*"/>
+            <ColumnDefinition Width="3*"/>
+        </Grid.ColumnDefinitions>
+        <Grid.RowDefinitions>
+            <RowDefinition Height="Auto"/>
+            <RowDefinition Height="Auto"/>
+            <RowDefinition Height="Auto"/>
+            <RowDefinition Height="Auto"/>
+            <RowDefinition Height="Auto"/>
+        </Grid.RowDefinitions>
+
+        <TextBlock Grid.Row="0" Grid.Column="0" Margin="3">Scaled</TextBlock>
+        <TextBox Grid.Row="0" Grid.Column="1" Margin="3" Text="{Binding Scaled}"/>
+
+        <TextBlock Grid.Row="1" Grid.Column="0" Margin="3" Visibility="{Binding DataContext.IsGMS2, Mode=OneTime, RelativeSource={RelativeSource FindAncestor, AncestorType={x:Type local:MainWindow}}}">Generated mips</TextBlock>
+        <TextBox Grid.Row="1" Grid.Column="1" Margin="3" Text="{Binding GeneratedMips}" Visibility="{Binding DataContext.IsGMS2, Mode=OneTime, RelativeSource={RelativeSource FindAncestor, AncestorType={x:Type local:MainWindow}}}"/>
+
+        <TextBlock Grid.Row="2" Grid.Column="0" Margin="3">Size</TextBlock>
+        <Grid Grid.Row="2" Grid.Column="1">
+            <Grid.ColumnDefinitions>
+                <ColumnDefinition Width="*"/>
+                <ColumnDefinition Width="*"/>
+            </Grid.ColumnDefinitions>
+            <TextBox Grid.Column="0" Name="TexWidth" Margin="3" Text="{Binding TextureData.Width, Mode=OneWay}" IsReadOnly="True"/>
+            <TextBox Grid.Column="1" Name="TexHeight" Margin="3" Text="{Binding TextureData.Height, Mode=OneWay}" IsReadOnly="True"/>
+        </Grid>
+
+        <TextBlock Grid.Row="3" Grid.Column="4" Margin="3" Foreground="Red" Text="Warning: Texture failed to load!">
+            <TextBlock.Visibility>
+                <MultiBinding Converter="{StaticResource TextureLoadedWrapper}" Mode="OneWay">
+                    <Binding Path="TextureLoaded" Mode="OneWay"/>
+                    <Binding Path="TextureExternal" Mode="OneWay"/>
+                </MultiBinding>
+            </TextBlock.Visibility>
+        </TextBlock>
+        
+        <Grid Grid.Row="4" Grid.Column="0" Grid.ColumnSpan="2" Margin="3">
+            <Grid.ColumnDefinitions>
+                <ColumnDefinition Width="*"/>
+                <ColumnDefinition Width="*"/>
+                <ColumnDefinition Width="*"/>
+            </Grid.ColumnDefinitions>
+
+            <Grid.RowDefinitions>
+                <RowDefinition Height="Auto"/>
+                <RowDefinition Height="Auto"/>
+            </Grid.RowDefinitions>
+
+            <Viewbox Grid.Row="0" Grid.Column="0" Grid.ColumnSpan="3" Stretch="Uniform" StretchDirection="DownOnly"
+                     SnapsToDevicePixels="True" RenderOptions.BitmapScalingMode="NearestNeighbor">
+                <Border>
+                    <Border.Background>
+                        <DrawingBrush Stretch="None" TileMode="Tile" Viewport="0,0,20,20" ViewportUnits="Absolute">
+                            <DrawingBrush.Drawing>
+                                <DrawingGroup>
+                                    <GeometryDrawing Geometry="M0,0 L20,0 20,20, 0,20Z" Brush="White"/>
+                                    <GeometryDrawing Geometry="M0,10 L20,10 20,20, 10,20 10,0 0,0Z" Brush="LightGray"/>
+                                </DrawingGroup>
+                            </DrawingBrush.Drawing>
+                        </DrawingBrush>
+                    </Border.Background>
+
+                    <Image Source="{Binding TextureData.TextureBlob, Mode=OneWay}" MouseLeftButtonDown="Image_MouseLeftButtonDown"/>
+                </Border>
+            </Viewbox>
+
+            <local:Button Grid.Row="1" Grid.Column="0" Content="Import" Click="Import_Click"/>
+            <local:Button Grid.Row="1" Grid.Column="3" Content="Export" Click="Export_Click"/>
+        </Grid>
+    </Grid>
+</local:DataUserControl>