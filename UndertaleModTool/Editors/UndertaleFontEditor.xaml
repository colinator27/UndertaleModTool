﻿<local:DataUserControl x:Class="UndertaleModTool.UndertaleFontEditor"
             xmlns="http://schemas.microsoft.com/winfx/2006/xaml/presentation"
             xmlns:x="http://schemas.microsoft.com/winfx/2006/xaml"
             xmlns:mc="http://schemas.openxmlformats.org/markup-compatibility/2006" 
             xmlns:d="http://schemas.microsoft.com/expression/blend/2008" 
             xmlns:local="clr-namespace:UndertaleModTool"
             xmlns:undertale="clr-namespace:UndertaleModLib.Models;assembly=UndertaleModLib"
             mc:Ignorable="d" 
             d:DesignHeight="450" d:DesignWidth="800" d:DataContext="{d:DesignInstance undertale:UndertaleFont}">
    <Grid>
        <Grid.ColumnDefinitions>
            <ColumnDefinition Width="1*"/>
            <ColumnDefinition Width="3*"/>
        </Grid.ColumnDefinitions>
        <Grid.RowDefinitions>
            <RowDefinition Height="Auto"/>
            <RowDefinition Height="Auto"/>
            <RowDefinition Height="Auto"/>
            <RowDefinition Height="Auto"/>
            <RowDefinition Height="Auto"/>
            <RowDefinition Height="Auto"/>
            <RowDefinition Height="Auto"/>
            <RowDefinition Height="Auto"/>
            <RowDefinition Height="Auto"/>
            <RowDefinition Height="Auto"/>
            <RowDefinition Height="Auto"/>
            <RowDefinition Height="Auto"/>
            <RowDefinition Height="Auto"/>
            <RowDefinition Height="Auto"/>
            <RowDefinition Height="Auto"/>
        </Grid.RowDefinitions>

        <TextBlock Grid.Row="0" Grid.Column="0" Margin="3">Name</TextBlock>
        <local:UndertaleStringReference Grid.Row="0" Grid.Column="1" Margin="3" ObjectReference="{Binding Name}"/>

        <TextBlock Grid.Row="1" Grid.Column="0" Margin="3">Display name</TextBlock>
        <local:UndertaleStringReference Grid.Row="1" Grid.Column="1" Margin="3" ObjectReference="{Binding DisplayName}"/>

        <TextBlock Grid.Row="2" Grid.Column="0" Margin="3">Font size</TextBlock>
        <Grid Grid.Row="2" Grid.Column="1" Margin="3">
            <Grid.ColumnDefinitions>
                <ColumnDefinition Width="*"/>
                <ColumnDefinition Width="Auto"/>
            </Grid.ColumnDefinitions>
            <TextBox Grid.Column="0" Text="{Binding EmSize}"/>
            <TextBlock Grid.Column="1" Text=" em"/>
        </Grid>

        <TextBlock Grid.Row="3" Grid.Column="0" Margin="3">Bold</TextBlock>
        <CheckBox Grid.Row="3" Grid.Column="1" Margin="3" IsChecked="{Binding Bold}"/>

        <TextBlock Grid.Row="4" Grid.Column="0" Margin="3">Italic</TextBlock>
        <CheckBox Grid.Row="4" Grid.Column="1" Margin="3" IsChecked="{Binding Italic}"/>

        <TextBlock Grid.Row="5" Grid.Column="0" Margin="3">Range</TextBlock>
        <Grid Grid.Row="5" Grid.Column="1">
            <Grid.ColumnDefinitions>
                <ColumnDefinition Width="*"/>
                <ColumnDefinition Width="Auto"/>
                <ColumnDefinition Width="*"/>
            </Grid.ColumnDefinitions>
            <TextBox Grid.Column="0" Margin="3" Text="{Binding RangeStart}"/>
            <TextBlock Grid.Column="1" Margin="3" Text=" - "/>
            <TextBox Grid.Column="2" Margin="3" Text="{Binding RangeEnd}"/>
        </Grid>

        <TextBlock Grid.Row="6" Grid.Column="0" Margin="3">Charset</TextBlock>
        <TextBox Grid.Row="6" Grid.Column="1" Margin="3" Text="{Binding Charset}"/>

        <TextBlock Grid.Row="7" Grid.Column="0" Margin="3">Anti Aliasing</TextBlock>
        <TextBox Grid.Row="7" Grid.Column="1" Margin="3" Text="{Binding AntiAliasing}"/>

        <TextBlock Grid.Row="8" Grid.Column="0" Margin="3">Texture</TextBlock>
        <local:UndertaleObjectReference Grid.Row="8" Grid.Column="1" Margin="3" ObjectReference="{Binding Texture}" ObjectType="{x:Type undertale:UndertaleTexturePageItem}"/>

        <TextBlock Grid.Row="9" Grid.Column="0" Margin="3">Scale</TextBlock>
        <Grid Grid.Row="9" Grid.Column="1">
            <Grid.ColumnDefinitions>
                <ColumnDefinition Width="*"/>
                <ColumnDefinition Width="*"/>
            </Grid.ColumnDefinitions>
            <TextBox Grid.Column="0" Margin="3" Text="{Binding ScaleX}"/>
            <TextBox Grid.Column="1" Margin="3" Text="{Binding ScaleY}"/>
        </Grid>

        <Viewbox Grid.Row="10" Grid.Column="1" Stretch="Uniform" StretchDirection="DownOnly">
            <Border>
                <Border.Background>
                    <SolidColorBrush Color="Black"/>
                </Border.Background>
                <local:UndertaleTexturePageItemDisplay DataContext="{Binding Texture, Mode=OneWay}"/>
            </Border>
        </Viewbox>

        <TextBlock Grid.Row="11" Grid.Column="0" Margin="3,30,3,3">Glyphs:</TextBlock>
<<<<<<< HEAD
        <DataGrid Grid.Row="12" Grid.ColumnSpan="2" MaxHeight="370" Margin="3" Name="GlyphsGrid" ItemsSource="{Binding Glyphs, Mode=OneWay}"
                  AutoGenerateColumns="False" CanUserAddRows="True" CanUserDeleteRows="True" HorizontalGridLinesBrush="LightGray" VerticalGridLinesBrush="LightGray" HeadersVisibility="Column" SelectionMode="Single" SelectionUnit="FullRow"
                  ScrollViewer.CanContentScroll="True"
                  VirtualizingPanel.IsVirtualizing="True"
                  VirtualizingPanel.VirtualizationMode="Recycling">
=======
        <local:DataGridDark Grid.Row="12" Grid.ColumnSpan="2" MaxHeight="370" Margin="3" ItemsSource="{Binding Glyphs, Mode=OneWay}" AutoGenerateColumns="False" CanUserAddRows="True" CanUserDeleteRows="True" HorizontalGridLinesBrush="LightGray" VerticalGridLinesBrush="LightGray" HeadersVisibility="Column" SelectionMode="Single" SelectionUnit="FullRow"
                            ScrollViewer.CanContentScroll="True"
                            VirtualizingPanel.IsVirtualizing="True"
                            VirtualizingPanel.VirtualizationMode="Recycling">
>>>>>>> 97bc48fd
            <DataGrid.Resources>
                <SolidColorBrush x:Key="{x:Static SystemColors.HighlightBrushKey}" Color="#FF26A0DA"/>
                <Style TargetType="{x:Type DataGridCell}">
                    <Setter Property="Template">
                        <Setter.Value>
                            <ControlTemplate TargetType="{x:Type DataGridCell}">
                                <Grid Background="{TemplateBinding Background}">
                                    <ContentPresenter VerticalAlignment="Center" />
                                </Grid>
                            </ControlTemplate>
                        </Setter.Value>
                    </Setter>
                    <Style.Triggers>
                        <DataTrigger Binding="{Binding DataContext, RelativeSource={RelativeSource AncestorType={x:Type DataGridRow}}}" Value="{x:Static CollectionView.NewItemPlaceholder}">
                            <Setter Property="Template">
                                <Setter.Value>
                                    <ControlTemplate>
                                        <TextBlock Margin="5" TextAlignment="Center" FontStyle="Italic">Double click to add</TextBlock>
                                    </ControlTemplate>
                                </Setter.Value>
                            </Setter>
                        </DataTrigger>
                    </Style.Triggers>
                </Style>
            </DataGrid.Resources>
            <DataGrid.Columns>
                <DataGridTemplateColumn Header="Char" Width="*">
                    <DataGridTemplateColumn.CellTemplate>
                        <DataTemplate>
                            <TextBox Text="{Binding Character, Mode=TwoWay, UpdateSourceTrigger=LostFocus}" Margin="20,0,0,0" />
                        </DataTemplate>
                    </DataGridTemplateColumn.CellTemplate>
                </DataGridTemplateColumn>
                <DataGridTemplateColumn Header="Source position/size" Width="*">
                    <DataGridTemplateColumn.CellTemplate>
                        <DataTemplate>
                            <Grid>
                                <Grid.ColumnDefinitions>
                                    <ColumnDefinition Width="*"/>
                                    <ColumnDefinition Width="*"/>
                                    <ColumnDefinition Width="*"/>
                                    <ColumnDefinition Width="*"/>
                                </Grid.ColumnDefinitions>
                                <TextBox Grid.Column="0" Text="{Binding SourceX, Mode=TwoWay, UpdateSourceTrigger=LostFocus}" />
                                <TextBox Grid.Column="1" Text="{Binding SourceY, Mode=TwoWay, UpdateSourceTrigger=LostFocus}" />
                                <TextBox Grid.Column="2" Text="{Binding SourceWidth, Mode=TwoWay, UpdateSourceTrigger=LostFocus}" />
                                <TextBox Grid.Column="3" Text="{Binding SourceHeight, Mode=TwoWay, UpdateSourceTrigger=LostFocus}" />
                            </Grid>
                        </DataTemplate>
                    </DataGridTemplateColumn.CellTemplate>
                </DataGridTemplateColumn>
                <DataGridTemplateColumn Header="Shift" Width="*">
                    <DataGridTemplateColumn.CellTemplate>
                        <DataTemplate>
                            <TextBox Text="{Binding Shift, Mode=TwoWay, UpdateSourceTrigger=LostFocus}" />
                        </DataTemplate>
                    </DataGridTemplateColumn.CellTemplate>
                </DataGridTemplateColumn>
                <DataGridTemplateColumn Header="Offset" Width="*">
                    <DataGridTemplateColumn.CellTemplate>
                        <DataTemplate>
                            <TextBox Text="{Binding Offset, Mode=TwoWay, UpdateSourceTrigger=LostFocus}" />
                        </DataTemplate>
                    </DataGridTemplateColumn.CellTemplate>
                </DataGridTemplateColumn>
            </DataGrid.Columns>
        </local:DataGridDark>

        <TextBlock Grid.Row="13" Grid.Column="0" Grid.ColumnSpan="2" Margin="3" TextWrapping="Wrap" HorizontalAlignment="Center">
            Note that the glyphs need to be specified in ascending order.<LineBreak/>
            Press the button below to sort them appropriately.
        </TextBlock>
        <local:ButtonDark Grid.Row="14" Grid.Column="0" Grid.ColumnSpan="2" Margin="3" Click="Button_Sort_Click">Sort glyphs</local:ButtonDark>
    </Grid>
</local:DataUserControl><|MERGE_RESOLUTION|>--- conflicted
+++ resolved
@@ -93,18 +93,11 @@
         </Viewbox>
 
         <TextBlock Grid.Row="11" Grid.Column="0" Margin="3,30,3,3">Glyphs:</TextBlock>
-<<<<<<< HEAD
-        <DataGrid Grid.Row="12" Grid.ColumnSpan="2" MaxHeight="370" Margin="3" Name="GlyphsGrid" ItemsSource="{Binding Glyphs, Mode=OneWay}"
-                  AutoGenerateColumns="False" CanUserAddRows="True" CanUserDeleteRows="True" HorizontalGridLinesBrush="LightGray" VerticalGridLinesBrush="LightGray" HeadersVisibility="Column" SelectionMode="Single" SelectionUnit="FullRow"
-                  ScrollViewer.CanContentScroll="True"
-                  VirtualizingPanel.IsVirtualizing="True"
-                  VirtualizingPanel.VirtualizationMode="Recycling">
-=======
-        <local:DataGridDark Grid.Row="12" Grid.ColumnSpan="2" MaxHeight="370" Margin="3" ItemsSource="{Binding Glyphs, Mode=OneWay}" AutoGenerateColumns="False" CanUserAddRows="True" CanUserDeleteRows="True" HorizontalGridLinesBrush="LightGray" VerticalGridLinesBrush="LightGray" HeadersVisibility="Column" SelectionMode="Single" SelectionUnit="FullRow"
+        <local:DataGridDark Grid.Row="12" Grid.ColumnSpan="2" MaxHeight="370" Margin="3" x:Name="GlyphsGrid" ItemsSource="{Binding Glyphs, Mode=OneWay}"
+                            AutoGenerateColumns="False" CanUserAddRows="True" CanUserDeleteRows="True" HorizontalGridLinesBrush="LightGray" VerticalGridLinesBrush="LightGray" HeadersVisibility="Column" SelectionMode="Single" SelectionUnit="FullRow"
                             ScrollViewer.CanContentScroll="True"
                             VirtualizingPanel.IsVirtualizing="True"
                             VirtualizingPanel.VirtualizationMode="Recycling">
->>>>>>> 97bc48fd
             <DataGrid.Resources>
                 <SolidColorBrush x:Key="{x:Static SystemColors.HighlightBrushKey}" Color="#FF26A0DA"/>
                 <Style TargetType="{x:Type DataGridCell}">
