﻿using System;
using System.Globalization;
using System.Windows.Data;

namespace UndertaleModTool
{
    public class GridConverter : IMultiValueConverter
    {
<<<<<<< HEAD
        public object Convert(object value, Type targetType, object parameter, CultureInfo culture)
        {
            return $"0,0,{value},{value}";
        }

        public object ConvertBack(object value, Type targetType, object parameter, CultureInfo culture)
=======
        public object Convert(object[] values, System.Type targetType, object parameter, System.Globalization.CultureInfo culture)
        {
            return new Rect(0, 0, (double)values[0], (double)values[1]);
        }

        public object[] ConvertBack(object value, System.Type[] targetType, object parameter, System.Globalization.CultureInfo culture)
>>>>>>> 28471199
        {
            return null;
        }
    }
}<|MERGE_RESOLUTION|>--- conflicted
+++ resolved
@@ -6,21 +6,12 @@
 {
     public class GridConverter : IMultiValueConverter
     {
-<<<<<<< HEAD
-        public object Convert(object value, Type targetType, object parameter, CultureInfo culture)
-        {
-            return $"0,0,{value},{value}";
-        }
-
-        public object ConvertBack(object value, Type targetType, object parameter, CultureInfo culture)
-=======
         public object Convert(object[] values, System.Type targetType, object parameter, System.Globalization.CultureInfo culture)
         {
             return new Rect(0, 0, (double)values[0], (double)values[1]);
         }
 
         public object[] ConvertBack(object value, System.Type[] targetType, object parameter, System.Globalization.CultureInfo culture)
->>>>>>> 28471199
         {
             return null;
         }
