﻿using Microsoft.CodeAnalysis.CSharp.Scripting;
using Microsoft.CodeAnalysis.Scripting;
using Newtonsoft.Json;
using System;
using System.IO;
using System.Reflection;
using UndertaleModLib;
using UndertaleModLib.Scripting;
using UndertaleModLib.Util;
using static UndertaleModLib.UndertaleReader;
using System.CommandLine;
using System.CommandLine.Invocation;
using System.CommandLine.Builder;
using System.CommandLine.Parsing;
using System.Threading;
using System.Threading.Tasks;
<<<<<<< HEAD
using System.Linq;
using System.Collections.Generic;
using UndertaleModLib.Decompiler;
using UndertaleModLib.Models;

/// <summary>
/// The supplied location of the data file did not exist
/// </summary>
public class DataFileNotFoundException : ArgumentException
{
    public DataFileNotFoundException() { }
    public DataFileNotFoundException(string message) : base(message) { }
    public DataFileNotFoundException(string message, Exception inner) : base(message, inner) { }
}


=======
>>>>>>> 55bb7bc9

namespace UndertaleModCli
{
    public partial class Program : IScriptInterface
    {
        #region Properties
        // taken from the Linux programmer manual:
        /// <summary>
        /// Value that should be returned on a successful operation.
        /// </summary>
        private const int EXIT_SUCCESS = 0;

        /// <summary>
        /// Value that should be returned on a failed operation.
        /// </summary>
        private const int EXIT_FAILURE = 1;

        /// <summary>
        /// Value that determines if the current Program is running in interactive mode.
        /// </summary>
        private bool IsInteractive { get; }

        /// <summary>
        /// Value that determines if the current Program is running in verbose mode.
        /// </summary>
        private bool Verbose { get; }

        /// <summary>
        /// File path to where to save the modified data file
        /// </summary>
        private FileInfo? Output { get; }

        //TODO: document these, these are intertwined with inherited updating methods
        private int progressValue;
        private Task updater;
        private CancellationTokenSource cTokenSource;
        private CancellationToken cToken;

        private string savedMsg, savedStatus;
        private double savedValue, savedValueMax;

        /// <summary>
        /// The ScriptOptions, only used for <see cref="CSharpScript"/>, aka running C# code.
        /// </summary>
        private ScriptOptions CliScriptOptions { get; }

        /// <summary>
        /// Determines if actions should show a "this is finished" text. Gets set by <see cref="SetFinishedMessage"/>.
        /// </summary>
        private bool FinishedMessageEnabled { get; set; }
        #endregion

        /// <summary>
        /// Main entrypoint for Cli
        /// </summary>
        /// <param name="args">Arguments passed on to program.</param>
        /// <returns>Result code of the program.</returns>
        public static int Main(string[] args)
        {
            var verboseOption = new Option<bool>(new []{"-v", "--verbose"}, "Detailed logs");

            var dataFileOption = new Argument<FileInfo>("datafile", "Path to the data.win/.ios/.droid/.unx file");

            // Setup new command
            Command newCommand = new Command("new", "Generates a blank data file")
            {
                new Option<FileInfo>(new []{"-o", "--output"}, () => new NewOptions().Output),
                new Option<bool>(new []{"-f", "--overwrite"}, "Overwrite destination file if it already exists"),
                new Option<bool>(new []{"-", "--stdout"}, "Write new data content to stdout"),  // "-" is often used in *nix land as a replacement for stdout
                verboseOption
            };
            newCommand.Handler = CommandHandler.Create<NewOptions>(Program.New);

            // Setup load command
            var scriptRunnerOption = new Option<FileInfo[]>(new []{ "-s", "--scripts"}, "Scripts to apply to the <datafile>. ex. a.csx b.csx");
            Command loadCommand = new Command("load", "Load a data file and perform actions on it") {
                dataFileOption,
                scriptRunnerOption,
                verboseOption,
                //TODO: why no force overwrite here, but neded for new?
                new Option<FileInfo>(new []{"-o", "--output"}, "Where to save the modified data file"),
                new Option<string>(new []{"-l","--line"}, "Run C# string. Runs AFTER everything else"),
                new Option<bool>(new []{"-i", "--interactive"}, "Interactive menu launch")
            };
            loadCommand.Handler = CommandHandler.Create<LoadOptions>(Program.Load);

            // Setup info command
            Command infoCommand = new Command("info", "Show basic info about the game data file")
            {
                dataFileOption,
                verboseOption
            };
            infoCommand.Handler = CommandHandler.Create<InfoOptions>(Program.Info);

            // Merge everything together
            RootCommand rootCommand = new RootCommand
            {
                newCommand,
                loadCommand,
                infoCommand
            };
            rootCommand.Description = "CLI tool for modding, decompiling and unpacking Undertale (and other Game Maker: Studio games)!";
            Parser commandLine = new CommandLineBuilder(rootCommand)
                                    .UseDefaults() // automatically configures dotnet-suggest
                                    .Build();

            return commandLine.Invoke(args);
        }

        public Program(FileInfo datafile, FileInfo[]? scripts, FileInfo? output, bool verbose = false, bool interactive = false)
        {
            this.Verbose = verbose;
            IsInteractive = interactive;
            Console.InputEncoding = System.Text.Encoding.UTF8;
            Console.OutputEncoding = Console.InputEncoding;


            Console.WriteLine($"Trying to load file: '{datafile.FullName}'");

            this.FilePath = datafile.FullName;
            this.ExePath = Environment.CurrentDirectory;
            this.Output = output;

            this.Data = ReadDataFile(datafile, this.Verbose ? WarningHandler : null, this.Verbose ? MessageHandler : null);

            FinishedMessageEnabled = true;
            this.CliScriptOptions = ScriptOptions.Default
                            .AddImports("UndertaleModLib", "UndertaleModLib.Models", "UndertaleModLib.Decompiler",
                                        "UndertaleModLib.Scripting", "UndertaleModLib.Compiler",
                                        "UndertaleModLib.Util", "System", "System.IO", "System.Collections.Generic",
                                        "System.Text.RegularExpressions")
                            .AddReferences(typeof(UndertaleObject).GetTypeInfo().Assembly,
                                            GetType().GetTypeInfo().Assembly,
                                            typeof(JsonConvert).GetTypeInfo().Assembly,
                                            typeof(System.Text.RegularExpressions.Regex).GetTypeInfo().Assembly,
                                            typeof(TextureWorker).GetTypeInfo().Assembly)
                            // "WithEmitDebugInformation(true)" not only lets us to see a script line number which threw an exception,
                            // but also provides other useful debug info when we run UMT in "Debug".
                            .WithEmitDebugInformation(true);
        }

        public Program(FileInfo datafile, bool verbose)
        {
            this.Data = ReadDataFile(datafile, verbose ? WarningHandler : null, verbose ? MessageHandler : null);
        }

        /// <summary>
        /// Method that gets executed on the "new" command
        /// </summary>
        /// <param name="options">The arguments that have been provided with the "new" command</param>
        /// <returns><see cref="EXIT_SUCCESS"/> and <see cref="EXIT_FAILURE"/> for being successful and failing respectively</returns>
        private static int New(NewOptions options)
        {
            //TODO: this should probably create a new Program instance, with just the properties that it needs

            UndertaleData data = UndertaleData.CreateNew();

            // If stdout flag is set, write new data to stdout and quit
            if (options.Stdout)
            {
                if (options.Verbose) Console.WriteLine("Attempting to write new Data file to STDOUT...");
                using MemoryStream ms = new MemoryStream();
                UndertaleIO.Write(ms, data);
                Console.OpenStandardOutput().Write(ms.ToArray(), 0, (int)ms.Length);
                Console.Out.Flush();
                if (options.Verbose) Console.WriteLine("Successfully wrote new Data file to STDOUT.");

                return EXIT_SUCCESS;
            }

            // If not STDOUT, write to file instead. Check first if we have permission to overwrite
            if (options.Output.Exists && !options.Overwrite)
            {
                Console.Error.WriteLine($"'{options.Output}' already exists. Pass --overwrite to overwrite");
                return EXIT_FAILURE;
            }

            // We're not writing to STDOUT, and overwrite flag was given, so we write to specified file.
            if (options.Verbose) Console.WriteLine($"Attempting to write new Data file to '{options.Output}'...");
            using FileStream fs = options.Output.OpenWrite();
            UndertaleIO.Write(fs, data);
            if (options.Verbose) Console.WriteLine($"Successfully wrote new Data file to '{options.Output}'.");
            return EXIT_SUCCESS;
        }

        /// <summary>
        /// Method that gets executed on the "load" command
        /// </summary>
        /// <param name="options">The arguments that have been provided with the "load" command</param>
        /// <returns><see cref="EXIT_SUCCESS"/> and <see cref="EXIT_FAILURE"/> for being successful and failing respectively</returns>
        private static int Load(LoadOptions options)
        {
            Program program;

            // Try to load necessary values.
            // This can throw if mandatory arguments are not given, in which case we want to exit cleanly without a stacktrace.
            try
            {
                program = new Program(options.Datafile, options.Scripts, options.Output, options.Verbose, options.Interactive);
            }
            catch (Exception e)
            {
                Console.Error.WriteLine(e.Message);
                return EXIT_FAILURE;
            }

            // if interactive is enabled, launch the menu instead
            if (options.Interactive)
            {
                program.RunInteractiveMenu();
                return EXIT_SUCCESS;
            }

            // if we have any scripts to run, run every one of them
            if (options.Scripts != null)
            {
                foreach (FileInfo script in options.Scripts)
                    program.RunCSharpFile(script.FullName);
            }

            // if line to execute was given, execute it
            if (options.Line != null)
            {
                program.ScriptPath = null;
                program.RunCSharpCode(options.Line);
            }

            // if parameter to save file was given, save the data file
            if (options.Output != null)
                program.SaveDataFile(options.Output.FullName);

            return EXIT_SUCCESS;
        }

        /// <summary>
        /// Method that gets executed on the "info" command
        /// </summary>
        /// <param name="options">The arguments that have been provided with the "info" command</param>
        /// <returns><see cref="EXIT_SUCCESS"/> and <see cref="EXIT_FAILURE"/> for being successful and failing respectively</returns>
        private static int Info(InfoOptions options)
        {
            Program program;
            try
            {
                program = new Program(options.Datafile, options.Verbose);
            }
            catch (FileNotFoundException e)
            {
                Console.Error.WriteLine(e.Message);
                return EXIT_FAILURE;
            }

            program.CliQuickInfo();
            return EXIT_SUCCESS;
        }

        /// <summary>
        /// Runs the interactive menu indefinitely until user quits out of it.
        /// </summary>
        private void RunInteractiveMenu()
        {
            while (true)
            {
                Console.WriteLine("Interactive Menu:");
                Console.WriteLine("1 - Run script.");
                Console.WriteLine("2 - Run C# string.");
                Console.WriteLine("3 - Save and overwrite.");
                Console.WriteLine("4 - Save to different place.");
                Console.WriteLine("5 - Display quick info.");
                Console.WriteLine("6 - Quit without saving.");

                Console.Write("Input, please: ");
                ConsoleKey k = Console.ReadKey().Key;
                Console.WriteLine();

                switch (k)
                {
                    // 1 - run script
                    case ConsoleKey.NumPad1:
                    case ConsoleKey.D1:
                    {
                        Console.Write("File path (you can drag and drop)? ");
                        string path = RemoveQuotes(Console.ReadLine());
                        Console.WriteLine("Trying to run script {0}", path);
                        try
                        {
                            RunCSharpFile(path);
                        }
                        catch (Exception e)
                        {
                        }
                        break;
                    }

                    // 2 - run c# string
                    case ConsoleKey.NumPad2:
                    case ConsoleKey.D2:
                    {
                        Console.Write("C# code line? ");
                        string line = Console.ReadLine();
                        ScriptPath = null;
                        RunCSharpCode(line);
                        break;
                    }

                    // Save and overwrite data file
                    case ConsoleKey.NumPad3:
                    case ConsoleKey.D3:
                    {
                        SaveDataFile(FilePath);
                        break;
                    }

                    // Save data file to different path
                    case ConsoleKey.NumPad4:
                    case ConsoleKey.D4:
                    {
                        Console.Write("Where to save? ");
                        string path = RemoveQuotes(Console.ReadLine());
                        SaveDataFile(path);
                        break;
                    }

                    // Print out Quick Info
                    case ConsoleKey.NumPad5:
                    case ConsoleKey.D5:
                    {
                        CliQuickInfo();
                        break;
                    }

                    // Quit
                    case ConsoleKey.NumPad6:
                    case ConsoleKey.D6:
                    {
                        Console.WriteLine("Are you SURE? You can press 'n' and save before the changes are gone forever!!!");
                        Console.WriteLine("(Y/N)? ");
                        bool isInputYes = Console.ReadKey(false).Key == ConsoleKey.Y;
                        Console.WriteLine();
                        if (isInputYes) return;
                        break;
                    }

                    default:
                    {
                        Console.WriteLine("Unknown input. Try using the upper line of digits on your keyboard.");
                        break;
                    }
                }
            }
<<<<<<< HEAD

            return true;
        }


        public void EnsureDataLoaded()
        {
            if (Data is null)
                throw new Exception("No data file is loaded.");
        }

        public async Task<bool> MakeNewDataFile()
        {
            await Task.Delay(1); //dummy await

            Data = UndertaleData.CreateNew();
            Console.WriteLine("New file created.");
            return true;
        }

        public void ReplaceTempWithMain(bool ImAnExpertBTW = false)
        {
            throw new NotImplementedException();
        }

        public void ReplaceMainWithTemp(bool ImAnExpertBTW = false)
        {
            throw new NotImplementedException();
        }

        public void ReplaceTempWithCorrections(bool ImAnExpertBTW = false)
        {
            throw new NotImplementedException();
=======
>>>>>>> 55bb7bc9
        }

        /// <summary>
        /// Prints some basic info about the loaded data file.
        /// </summary>
        private void CliQuickInfo()
        {
            Console.WriteLine("Quick Information:");
            Console.WriteLine("Project Name - {0}", Data.GeneralInfo.Name);
            Console.WriteLine("Is GMS2 - {0}", Data.IsGameMaker2());
            Console.WriteLine("Is YYC - {0}", Data.IsYYC());
            Console.WriteLine("Bytecode version - {0}", Data.GeneralInfo.BytecodeVersion);
            Console.WriteLine("Configuration name - {0}", Data.GeneralInfo.Config);

            Console.WriteLine($"{Data.Sounds.Count} Sounds, {Data.Sprites.Count} Sprites, {Data.Backgrounds.Count} Backgrounds");
            Console.WriteLine($"{Data.Paths.Count} Paths, {Data.Scripts.Count} Scripts, {Data.Shaders.Count} Shaders");
            Console.WriteLine($"{Data.Fonts.Count} Fonts, {Data.Timelines.Count} Timelines, {Data.GameObjects.Count} Game Objects");
            Console.WriteLine($"{Data.Rooms.Count} Rooms, {Data.Extensions.Count} Extensions, {Data.TexturePageItems.Count} Texture Page Items");
            Console.WriteLine($"{Data.Code.Count} Code Entries, {Data.Variables.Count} Variables, {Data.Functions.Count} Functions");
            Console.WriteLine($"{Data.CodeLocals.Count} Code locals, {Data.Strings.Count} Strings, {Data.EmbeddedTextures.Count} Embedded Textures");
            Console.WriteLine($"{Data.EmbeddedAudio.Count} Embedded Audio");

            if (IsInteractive) Pause();
        }

        /// <summary>
        /// Evaluates and executes the contents of a file as C# Code.
        /// </summary>
        /// <param name="path">Path to file which contents to interpret as C# code</param>
        private void RunCSharpFile(string path)
        {
            string lines;
            try
            {
                lines = File.ReadAllText(path);
            }
            catch (Exception exc)
            {
                // rethrow as otherwise this will get interpreted as success
                Console.Error.WriteLine(exc.Message);
                throw;
            }

            ScriptPath = path;
            RunCSharpCode(lines, ScriptPath);
        }

        /// <summary>
        /// Evaluates and executes given C# code.
        /// </summary>
        /// <param name="code">The C# string to execute</param>
        /// <param name="scriptFile">The path to the script file where <see cref="code"/> was executed from.
        /// Leave as null, if it wasn't executed from a script file</param>
        private void RunCSharpCode(string code, string? scriptFile = null)
        {
            if (Verbose)
                Console.WriteLine($"Attempting to execute '1{scriptFile ?? code}'...");

            try
            {
                CSharpScript.EvaluateAsync(code, CliScriptOptions, this, typeof(IScriptInterface)).GetAwaiter().GetResult();
                ScriptExecutionSuccess = true;
                ScriptErrorMessage = "";
            }
            catch (Exception exc)
            {
                ScriptExecutionSuccess = false;
                ScriptErrorMessage = exc.ToString();
                ScriptErrorType = "Exception";
            }

            if (!FinishedMessageEnabled) return;

            if (ScriptExecutionSuccess)
            {
                if (Verbose)
                    Console.WriteLine($"Finished executing '{scriptFile ?? code}'");
            }
            else
            {
                Console.Error.WriteLine(ScriptErrorMessage);
            }
        }

        /// <summary>
        /// Saves the currently loaded <see cref="Data"/> to an output path.
        /// </summary>
        /// <param name="outputPath">The path where to save the data.</param>
        private void SaveDataFile(string outputPath)
        {
            if (Verbose)
                Console.WriteLine($"Saving new data file to '{outputPath}'");

            using FileStream fs = new FileInfo(outputPath).OpenWrite();
            UndertaleIO.Write(fs, Data, MessageHandler);
            if (Verbose)
                Console.WriteLine($"Saved data file to '{outputPath}'");
        }

<<<<<<< HEAD
        public bool AreFilesIdentical(string file1, string file2)
        {
            try
            {
                using var fs1 = new FileStream(file1, FileMode.Open, FileAccess.Read, FileShare.Read);
                using var fs2 = new FileStream(file2, FileMode.Open, FileAccess.Read, FileShare.Read);
                if (fs1.Length != fs2.Length) return false; // different size.

                while (true)
                {
                    int b1 = fs1.ReadByte();
                    int b2 = fs2.ReadByte();
                    if (b1 != b2) return false; // different contents.
                    if (b1 == -1 || b2 == -1) break; // end of files.
                }

                // identical
                return true;
=======
        /// <summary>
        /// Read supplied filename and return the data file.
        /// </summary>
        /// <param name="datafile">The datafile to read</param>
        /// <param name="warningHandler">Handler for Warnings</param>
        /// <param name="messageHandler">Handler for Messages</param>
        /// <returns></returns>
        /// <exception cref="FileNotFoundException">If the data file cannot be found</exception>
        private static UndertaleData ReadDataFile(FileInfo datafile, WarningHandlerDelegate? warningHandler = null, MessageHandlerDelegate? messageHandler = null)
        {
            try
            {
                using FileStream fs = datafile.OpenRead();
                return UndertaleIO.Read(fs, warningHandler, messageHandler);
>>>>>>> 55bb7bc9
            }
            catch (FileNotFoundException e)
            {
                throw new FileNotFoundException($"Data file '{e.FileName}' does not exist");
            }
        }

<<<<<<< HEAD
        public string ScriptInputDialog(string title, string label, string defaultInput, string cancelText, string submitText, bool isMultiline, bool preventClose)
        {
            throw new NotImplementedException();
        }

        public string SimpleTextInput(string title, string label, string defaultValue, bool allowMultiline, bool showDialog = true)
        {
            throw new NotImplementedException();
        }
        public void SimpleTextOutput(string title, string label, string message, bool allowMultiline)
        {
            throw new NotImplementedException();
        }
        public async Task ClickableSearchOutput(string title, string query, int resultsCount, IOrderedEnumerable<KeyValuePair<string, List<string>>> resultsDict, bool showInDecompiledView, IOrderedEnumerable<string> failedList = null)
        {
            await Task.Delay(1); //dummy await
            throw new NotImplementedException();
        }
        public async Task ClickableSearchOutput(string title, string query, int resultsCount, IDictionary<string, List<string>> resultsDict, bool showInDecompiledView, IEnumerable<string> failedList = null)
        {
            await Task.Delay(1); //dummy await
            throw new NotImplementedException();
        }

        public void SetFinishedMessage(bool isFinishedMessageEnabled)
        {
            FinishedMessageEnabled = isFinishedMessageEnabled;
        }
        public void UpdateProgressBar(string message, string status, double progressValue, double maxValue)
        {
            // i know, ugly
            if (String.IsNullOrEmpty(message))
                Console.WriteLine($"[{status}] {progressValue} out of {maxValue}");
            else
                Console.WriteLine($"[{message}|{status}] {progressValue} out of {maxValue}");
        }

        public void SetProgressBar(string message, string status, double progressValue, double maxValue)
        {
            savedMsg = message;
            savedStatus = status;
            savedValue = progressValue;
            savedValueMax = maxValue;

            UpdateProgressBar(message, status, progressValue, maxValue);
        }
        public void SetProgressBar()
        {
            //no dialog to show
        }

        public void UpdateProgressValue(double progressValue)
        {
            UpdateProgressBar(savedMsg, savedStatus, progressValue, savedValueMax);

            savedValue = progressValue;
        }
        public void UpdateProgressStatus(string status)
        {
            UpdateProgressBar(savedMsg, status, savedValue, savedValueMax);

            savedStatus = status;
        }

        public void HideProgressBar()
=======
        // need this on Windows when drag and dropping files.
        /// <summary>
        /// Trims <c>"</c> or <c>'</c> from the beginning and end of a string.
        /// </summary>
        /// <param name="s"><see cref="String"/> to remove <c>"</c> and/or <c>'</c> from</param>
        /// <returns>A new <see cref="String"/> that can be directly passed onto a FileInfo Constructor</returns>
        //TODO: needs some proper testing on how it behaves on Linux/MacOS and might need to get expanded
        private static string RemoveQuotes(string s)
>>>>>>> 55bb7bc9
        {
            return s.TrimStart('"').TrimEnd('"');
        }

<<<<<<< HEAD
        public void AddProgress(int amount)
        {
            progressValue += amount;
        }
        public void IncrementProgress()
        {
            progressValue++;
        }
        public void AddProgressParallel(int amount) //P - Parallel (multithreaded)
        {
            Interlocked.Add(ref progressValue, amount); //thread-safe add operation (not the same as "lock ()")
        }
        public void IncrementProgressParallel()
        {
            Interlocked.Increment(ref progressValue); //thread-safe increment
        }
        public int GetProgress()
        {
            return progressValue;
        }
        public void SetProgress(int value)
=======
        /// <summary>
        /// Replicated the CMD Pause command. Waits for any key to be pressed before continuing.
        /// </summary>
        private static void Pause()
>>>>>>> 55bb7bc9
        {
            Console.WriteLine();
            Console.Write("Press any key to continue . . . ");
            Console.ReadKey(true);
            Console.WriteLine();
        }

        /// <summary>
        /// A simple warning handler that prints warnings to console.
        /// </summary>
        /// <param name="warning">The warning to print</param>
        private static void WarningHandler(string warning) => Console.WriteLine($"[WARNING]: {warning}");

<<<<<<< HEAD
        public void SyncBinding(string resourceType, bool enable)
        {
            //there is no UI with any data binding
        }
        public void DisableAllSyncBindings()
        {
            //there is no UI with any data binding
        }
=======
        /// <summary>
        /// A simple message handler that prints messages to console.
        /// </summary>
        /// <param name="message">The message to print</param>
        private static void MessageHandler(string message) => Console.WriteLine($"[MESSAGE]: {message}");
>>>>>>> 55bb7bc9

        //TODO: document these as well
        private void ProgressUpdater()
        {
            DateTime prevTime = default;
            int prevValue = 0;

            while (true)
            {
                if (cToken.IsCancellationRequested)
                {
                    if (prevValue >= progressValue) //if reached maximum
                        return;

                    if (prevTime == default)
                        prevTime = DateTime.UtcNow;                                       //begin measuring
                    else if (DateTime.UtcNow.Subtract(prevTime).TotalMilliseconds >= 500) //timeout - 0.5 seconds
                        return;
                }

                UpdateProgressValue(progressValue);

                prevValue = progressValue;

                Thread.Sleep(100); //10 times per second
            }
        }
<<<<<<< HEAD
        public void StartProgressBarUpdater()
        {
            if (cts is not null)
                Console.WriteLine("Warning - there is another progress updater task running (hangs) in the background.");

            cts = new CancellationTokenSource();
            cToken = cts.Token;

            updater = Task.Run(ProgressUpdater);
        }
        public async Task StopProgressBarUpdater() //"async" because "Wait()" blocks UI thread
        {
            if (cts is not null)
            {
                cts.Cancel();

                if (await Task.Run(() => !updater.Wait(2000))) //if ProgressUpdater isn't responding
                    Console.WriteLine("Error - stopping the progress updater task is failed.");
                else
                {
                    cts.Dispose();
                    cts = null;
                }

                updater.Dispose();
            }
        }

        public async Task<bool> GenerateGMLCache(ThreadLocal<GlobalDecompileContext> decompileContext = null, object dialog = null, bool clearGMLEditedBefore = false)
        {
            await Task.Delay(1); //dummy await

            //not implemented yet

            return false;
        }


        public void ChangeSelection(object newSelection)
        {
            Selected = newSelection;
        }

        public string PromptChooseDirectory()
        {
            Console.WriteLine("Please type a path (or drag and drop) to a directory:");
            Console.Write("Path: ");
            string p = Console.ReadLine();
            return p;
        }

        public string PromptLoadFile(string defaultExt, string filter)
        {
            throw new NotImplementedException("Sorry, this hasn't been implemented yet!");
        }

        public void ImportGMLString(string codeName, string gmlCode, bool doParse = true, bool CheckDecompiler = false)
        {
            throw new NotImplementedException("Sorry, this hasn't been implemented yet!");
        }

        public void ImportASMString(string codeName, string gmlCode, bool doParse = true, bool destroyASM = true, bool CheckDecompiler = false)
        {
            throw new NotImplementedException("Sorry, this hasn't been implemented yet!");
        }

        public void ImportGMLFile(string fileName, bool doParse = true, bool CheckDecompiler = false, bool throwOnError = false)
        {
            throw new NotImplementedException("Sorry, this hasn't been implemented yet!");
        }

        public void ImportASMFile(string fileName, bool doParse = true, bool destroyASM = true, bool CheckDecompiler = false, bool throwOnError = false)
        {
            throw new NotImplementedException("Sorry, this hasn't been implemented yet!");
        }

        public void ReplaceTextInGML(string codeName, string keyword, string replacement, bool case_sensitive = false, bool isRegex = false, GlobalDecompileContext context = null)
        {
            throw new NotImplementedException("Sorry, this hasn't been implemented yet!");
        }
        public void ReplaceTextInGML(UndertaleCode code, string keyword, string replacement, bool case_sensitive = false, bool isRegex = false, GlobalDecompileContext context = null)
        {
            throw new NotImplementedException("Sorry, this hasn't been implemented yet!");
        }

        public bool DummyBool()
        {
            return false;
        }

        public void DummyVoid()
        {
            // i want hugs so bad :(
        }

        public string DummyString()
        {
            return "";
        }

=======
>>>>>>> 55bb7bc9
    }
}<|MERGE_RESOLUTION|>--- conflicted
+++ resolved
@@ -14,25 +14,6 @@
 using System.CommandLine.Parsing;
 using System.Threading;
 using System.Threading.Tasks;
-<<<<<<< HEAD
-using System.Linq;
-using System.Collections.Generic;
-using UndertaleModLib.Decompiler;
-using UndertaleModLib.Models;
-
-/// <summary>
-/// The supplied location of the data file did not exist
-/// </summary>
-public class DataFileNotFoundException : ArgumentException
-{
-    public DataFileNotFoundException() { }
-    public DataFileNotFoundException(string message) : base(message) { }
-    public DataFileNotFoundException(string message, Exception inner) : base(message, inner) { }
-}
-
-
-=======
->>>>>>> 55bb7bc9
 
 namespace UndertaleModCli
 {
@@ -383,42 +364,6 @@
                     }
                 }
             }
-<<<<<<< HEAD
-
-            return true;
-        }
-
-
-        public void EnsureDataLoaded()
-        {
-            if (Data is null)
-                throw new Exception("No data file is loaded.");
-        }
-
-        public async Task<bool> MakeNewDataFile()
-        {
-            await Task.Delay(1); //dummy await
-
-            Data = UndertaleData.CreateNew();
-            Console.WriteLine("New file created.");
-            return true;
-        }
-
-        public void ReplaceTempWithMain(bool ImAnExpertBTW = false)
-        {
-            throw new NotImplementedException();
-        }
-
-        public void ReplaceMainWithTemp(bool ImAnExpertBTW = false)
-        {
-            throw new NotImplementedException();
-        }
-
-        public void ReplaceTempWithCorrections(bool ImAnExpertBTW = false)
-        {
-            throw new NotImplementedException();
-=======
->>>>>>> 55bb7bc9
         }
 
         /// <summary>
@@ -518,26 +463,6 @@
                 Console.WriteLine($"Saved data file to '{outputPath}'");
         }
 
-<<<<<<< HEAD
-        public bool AreFilesIdentical(string file1, string file2)
-        {
-            try
-            {
-                using var fs1 = new FileStream(file1, FileMode.Open, FileAccess.Read, FileShare.Read);
-                using var fs2 = new FileStream(file2, FileMode.Open, FileAccess.Read, FileShare.Read);
-                if (fs1.Length != fs2.Length) return false; // different size.
-
-                while (true)
-                {
-                    int b1 = fs1.ReadByte();
-                    int b2 = fs2.ReadByte();
-                    if (b1 != b2) return false; // different contents.
-                    if (b1 == -1 || b2 == -1) break; // end of files.
-                }
-
-                // identical
-                return true;
-=======
         /// <summary>
         /// Read supplied filename and return the data file.
         /// </summary>
@@ -552,7 +477,6 @@
             {
                 using FileStream fs = datafile.OpenRead();
                 return UndertaleIO.Read(fs, warningHandler, messageHandler);
->>>>>>> 55bb7bc9
             }
             catch (FileNotFoundException e)
             {
@@ -560,73 +484,6 @@
             }
         }
 
-<<<<<<< HEAD
-        public string ScriptInputDialog(string title, string label, string defaultInput, string cancelText, string submitText, bool isMultiline, bool preventClose)
-        {
-            throw new NotImplementedException();
-        }
-
-        public string SimpleTextInput(string title, string label, string defaultValue, bool allowMultiline, bool showDialog = true)
-        {
-            throw new NotImplementedException();
-        }
-        public void SimpleTextOutput(string title, string label, string message, bool allowMultiline)
-        {
-            throw new NotImplementedException();
-        }
-        public async Task ClickableSearchOutput(string title, string query, int resultsCount, IOrderedEnumerable<KeyValuePair<string, List<string>>> resultsDict, bool showInDecompiledView, IOrderedEnumerable<string> failedList = null)
-        {
-            await Task.Delay(1); //dummy await
-            throw new NotImplementedException();
-        }
-        public async Task ClickableSearchOutput(string title, string query, int resultsCount, IDictionary<string, List<string>> resultsDict, bool showInDecompiledView, IEnumerable<string> failedList = null)
-        {
-            await Task.Delay(1); //dummy await
-            throw new NotImplementedException();
-        }
-
-        public void SetFinishedMessage(bool isFinishedMessageEnabled)
-        {
-            FinishedMessageEnabled = isFinishedMessageEnabled;
-        }
-        public void UpdateProgressBar(string message, string status, double progressValue, double maxValue)
-        {
-            // i know, ugly
-            if (String.IsNullOrEmpty(message))
-                Console.WriteLine($"[{status}] {progressValue} out of {maxValue}");
-            else
-                Console.WriteLine($"[{message}|{status}] {progressValue} out of {maxValue}");
-        }
-
-        public void SetProgressBar(string message, string status, double progressValue, double maxValue)
-        {
-            savedMsg = message;
-            savedStatus = status;
-            savedValue = progressValue;
-            savedValueMax = maxValue;
-
-            UpdateProgressBar(message, status, progressValue, maxValue);
-        }
-        public void SetProgressBar()
-        {
-            //no dialog to show
-        }
-
-        public void UpdateProgressValue(double progressValue)
-        {
-            UpdateProgressBar(savedMsg, savedStatus, progressValue, savedValueMax);
-
-            savedValue = progressValue;
-        }
-        public void UpdateProgressStatus(string status)
-        {
-            UpdateProgressBar(savedMsg, status, savedValue, savedValueMax);
-
-            savedStatus = status;
-        }
-
-        public void HideProgressBar()
-=======
         // need this on Windows when drag and dropping files.
         /// <summary>
         /// Trims <c>"</c> or <c>'</c> from the beginning and end of a string.
@@ -635,39 +492,15 @@
         /// <returns>A new <see cref="String"/> that can be directly passed onto a FileInfo Constructor</returns>
         //TODO: needs some proper testing on how it behaves on Linux/MacOS and might need to get expanded
         private static string RemoveQuotes(string s)
->>>>>>> 55bb7bc9
+
         {
             return s.TrimStart('"').TrimEnd('"');
         }
 
-<<<<<<< HEAD
-        public void AddProgress(int amount)
-        {
-            progressValue += amount;
-        }
-        public void IncrementProgress()
-        {
-            progressValue++;
-        }
-        public void AddProgressParallel(int amount) //P - Parallel (multithreaded)
-        {
-            Interlocked.Add(ref progressValue, amount); //thread-safe add operation (not the same as "lock ()")
-        }
-        public void IncrementProgressParallel()
-        {
-            Interlocked.Increment(ref progressValue); //thread-safe increment
-        }
-        public int GetProgress()
-        {
-            return progressValue;
-        }
-        public void SetProgress(int value)
-=======
         /// <summary>
         /// Replicated the CMD Pause command. Waits for any key to be pressed before continuing.
         /// </summary>
         private static void Pause()
->>>>>>> 55bb7bc9
         {
             Console.WriteLine();
             Console.Write("Press any key to continue . . . ");
@@ -681,22 +514,11 @@
         /// <param name="warning">The warning to print</param>
         private static void WarningHandler(string warning) => Console.WriteLine($"[WARNING]: {warning}");
 
-<<<<<<< HEAD
-        public void SyncBinding(string resourceType, bool enable)
-        {
-            //there is no UI with any data binding
-        }
-        public void DisableAllSyncBindings()
-        {
-            //there is no UI with any data binding
-        }
-=======
         /// <summary>
         /// A simple message handler that prints messages to console.
         /// </summary>
         /// <param name="message">The message to print</param>
         private static void MessageHandler(string message) => Console.WriteLine($"[MESSAGE]: {message}");
->>>>>>> 55bb7bc9
 
         //TODO: document these as well
         private void ProgressUpdater()
@@ -724,108 +546,5 @@
                 Thread.Sleep(100); //10 times per second
             }
         }
-<<<<<<< HEAD
-        public void StartProgressBarUpdater()
-        {
-            if (cts is not null)
-                Console.WriteLine("Warning - there is another progress updater task running (hangs) in the background.");
-
-            cts = new CancellationTokenSource();
-            cToken = cts.Token;
-
-            updater = Task.Run(ProgressUpdater);
-        }
-        public async Task StopProgressBarUpdater() //"async" because "Wait()" blocks UI thread
-        {
-            if (cts is not null)
-            {
-                cts.Cancel();
-
-                if (await Task.Run(() => !updater.Wait(2000))) //if ProgressUpdater isn't responding
-                    Console.WriteLine("Error - stopping the progress updater task is failed.");
-                else
-                {
-                    cts.Dispose();
-                    cts = null;
-                }
-
-                updater.Dispose();
-            }
-        }
-
-        public async Task<bool> GenerateGMLCache(ThreadLocal<GlobalDecompileContext> decompileContext = null, object dialog = null, bool clearGMLEditedBefore = false)
-        {
-            await Task.Delay(1); //dummy await
-
-            //not implemented yet
-
-            return false;
-        }
-
-
-        public void ChangeSelection(object newSelection)
-        {
-            Selected = newSelection;
-        }
-
-        public string PromptChooseDirectory()
-        {
-            Console.WriteLine("Please type a path (or drag and drop) to a directory:");
-            Console.Write("Path: ");
-            string p = Console.ReadLine();
-            return p;
-        }
-
-        public string PromptLoadFile(string defaultExt, string filter)
-        {
-            throw new NotImplementedException("Sorry, this hasn't been implemented yet!");
-        }
-
-        public void ImportGMLString(string codeName, string gmlCode, bool doParse = true, bool CheckDecompiler = false)
-        {
-            throw new NotImplementedException("Sorry, this hasn't been implemented yet!");
-        }
-
-        public void ImportASMString(string codeName, string gmlCode, bool doParse = true, bool destroyASM = true, bool CheckDecompiler = false)
-        {
-            throw new NotImplementedException("Sorry, this hasn't been implemented yet!");
-        }
-
-        public void ImportGMLFile(string fileName, bool doParse = true, bool CheckDecompiler = false, bool throwOnError = false)
-        {
-            throw new NotImplementedException("Sorry, this hasn't been implemented yet!");
-        }
-
-        public void ImportASMFile(string fileName, bool doParse = true, bool destroyASM = true, bool CheckDecompiler = false, bool throwOnError = false)
-        {
-            throw new NotImplementedException("Sorry, this hasn't been implemented yet!");
-        }
-
-        public void ReplaceTextInGML(string codeName, string keyword, string replacement, bool case_sensitive = false, bool isRegex = false, GlobalDecompileContext context = null)
-        {
-            throw new NotImplementedException("Sorry, this hasn't been implemented yet!");
-        }
-        public void ReplaceTextInGML(UndertaleCode code, string keyword, string replacement, bool case_sensitive = false, bool isRegex = false, GlobalDecompileContext context = null)
-        {
-            throw new NotImplementedException("Sorry, this hasn't been implemented yet!");
-        }
-
-        public bool DummyBool()
-        {
-            return false;
-        }
-
-        public void DummyVoid()
-        {
-            // i want hugs so bad :(
-        }
-
-        public string DummyString()
-        {
-            return "";
-        }
-
-=======
->>>>>>> 55bb7bc9
     }
 }